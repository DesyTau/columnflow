--- conflicted
+++ resolved
@@ -1,751 +1,452 @@
-<<<<<<< HEAD
-# coding: utf-8
-
-"""
-Selection methods for testing purposes.
-"""
-
-from ap.util import maybe_import
-from ap.selection import selector, SelectionResult
-from typing import Callable, List, AnyStr
-
-ak = maybe_import("awkward")
-np = maybe_import("numpy")
-
-
-def extract(array, idx):
-    """
-    inputs jagged array and index and returns padded array from given index
-    """
-    array = ak.pad_none(array, idx + 1)
-    array = ak.fill_none(array[:, idx], -999)
-    return array
-
-
-# object definitions
-# TODO: ArrayFunction instead of Selector
-@selector(uses={"Jet_pt", "Jet_eta"})
-def req_jet(events):
-    mask = (events.Jet.pt > 30) & (abs(events.Jet.eta) < 2.4)
-    return ak.argsort(events.Jet.pt, axis=-1, ascending=False)[mask]
-
-
-@selector(uses={"Electron_pt", "Electron_eta", "Electron_cutBased"})
-def req_electron(events):
-    mask = (events.Electron.pt > 25) & (abs(events.Electron.eta) < 2.4) & (events.Electron.cutBased == 4)
-    return ak.argsort(events.Electron.pt, axis=-1, ascending=False)[mask]
-
-
-@selector(uses={"Muon_pt", "Muon_eta", "Muon_tightId"})
-def req_muon(events):
-    mask = (events.Muon.pt > 25) & (abs(events.Muon.eta) < 2.4) & (events.Muon.tightId)
-    return ak.argsort(events.Muon.pt, axis=-1, ascending=False)[mask]
-
-
-def cleaning_factory(
-    selector_name: AnyStr,
-    to_clean: AnyStr,
-    *clean_against: List[AnyStr],
-) -> Callable:
-    """
-    factory to generate a function with name *selector_name* that cleans the
-    field *to_clean* in the NanoEventArrays agains the field(s) *clean_agains*.
-    First, the necessary column names to construct four-momenta for the
-    different object fields are constructed, i.e. pt, eta, phi and e for the
-    different objects.
-    Finally, the actual selector function is generated, which uses these
-    columns.
-    """
-
-    # compile the list of variables that are necessary for the four momenta
-    # this list is always the same
-    variables_for_lorentzvec = "pt eta phi e".split()
-
-    # sum up all fields aht are to be considered, i.e. the field *to_clean*
-    # and all fields in *clean_against*
-    all_fields = list(clean_against[:])
-    all_fields.append(to_clean)
-
-    # construct the set of columns that is necessary for the four momenta in
-    # the different fields (and thus also for the current implementation of
-    # the cleaning itself) by looping through the fields and variables.
-    # TODO: might make sense to use the *Route* class here that was introduced
-    # in a later PR (would have to merge first)
-    uses = {
-        f"{x}_{var}" for x in all_fields for var in variables_for_lorentzvec
-    }
-
-    # additionally, also load the lengths of the different fields
-    uses |= {f"n{x}" for x in all_fields}
-
-    # finally, construct selector function itself
-    @selector(uses=uses, name=selector_name)
-    def func(
-        events: ak.Array,
-        to_clean: AnyStr,
-        clean_against: List[AnyStr],
-        metric: Callable = lambda a, b: a.delta_r(b),
-        threshold: float = 0.4,
-    ) -> List[int]:
-        """
-        abstract function to perform a cleaning of field *to_clean* against
-        a (list of) field(s) *clean_against* based on an abitrary metric
-        *metric* (e.g. deltaR).
-        First concatenate all fields in *clean_against*, which thus includes
-        all fields that are to be used for the comparison of the metric.
-        Then construct the metric for all permutations of the different objects
-        using the coffea nearest implementation.
-        All objects in field *to_clean* are removed if the metric is below the
-        *threshold*.
-        """
-
-        # concatenate the fields that are to be used in the construction
-        # of the metric table
-        summed_clean_against = ak.concatenate(
-            [events[x] for x in clean_against],
-            axis=1,
-        )
-
-        # load actual NanoEventArray that is to be cleaned
-        to_clean_field = events[to_clean]
-
-        # construct metric table for these objects. The metric table contains
-        # the minimal value of the metric *metric* for each object in field
-        # *to_clean* w.r.t. all objects in *summed_clean_against*. Thus,
-        # it has the dimensions nevents x nto_clean, where *nevents* is
-        # the number of events in the current chunk of data and *nto_clean*
-        # is the length of the field *to_clean*. Note that the argument
-        # *threshold* in the *nearest* function must be set to None since
-        # the function will perform a selection itself to extract the nearest
-        # objects (i.e. applies the selection we want here in reverse)
-        _, metric = to_clean_field.nearest(
-            summed_clean_against,
-            metric=metric,
-            return_metric=True,
-            threshold=None,
-        )
-        # build a binary mask based on the selection threshold provided by the
-        # user
-        mask = metric > threshold
-
-        # construct final result. Currently, this is the list of indices for
-        # clean jets, sorted for pt
-        # WARNING: this still contains the bug with the application of the mask
-        #           which will be adressed in a PR in the very near future
-        # TODO: return the mask itself instead of the list of indices
-        sorted_list = ak.argsort(to_clean_field.pt, axis=-1, ascending=False)[mask]
-        return sorted_list
-
-    return func
-
-
-deltaR_jet_lepton = cleaning_factory("deltaR_jet_lepton", "Jet", "Muon", "Electron")
-
-
-def req_delta_r_match(
-    events: ak.Array,
-    to_clean: AnyStr,
-    clean_against: List[AnyStr],
-    threshold: float = 0.4,
-) -> List[int]:
-    """
-    do the cleaning of jets with respect to leptons.
-    returns indices of good (clean) jets, sorted by pt
-    *TODO*: this should probably changed to return the boolean masks
-    """
-    return deltaR_jet_lepton(events, to_clean, clean_against, threshold=threshold)
-
-
-@selector(uses={"Jet_pt", "Jet_eta"})
-def req_forwardJet(events):
-    mask = (events.Jet.pt > 30) & (abs(events.Jet.eta) > 2.4) & (abs(events.Jet.eta) < 5.0)
-    return ak.argsort(events.Jet.pt, axis=-1, ascending=False)[mask]
-
-
-@selector(uses={"Jet_pt", "Jet_eta", "Jet_btagDeepFlavB"})
-def req_deepjet(events):
-    mask = (events.Jet.pt > 30) & (abs(events.Jet.eta) < 2.4) & (events.Jet.btagDeepFlavB > 0.3)
-    return ak.argsort(events.Jet.pt, axis=-1, ascending=False)[mask]
-
-
-# variables (after reducing events)
-@selector(uses={"Electron_pt", "Electron_eta", "Muon_pt", "Muon_eta", "Jet_pt", "Jet_eta", "Jet_btagDeepFlavB"})
-def variables(events):
-    columns = {}
-    columns["HT"] = ak.sum(events.Jet.pt, axis=1)
-    for i in range(1, 5):
-        columns["Jet" + str(i) + "_pt"] = extract(events.Jet.pt, i - 1)
-        columns["Jet" + str(i) + "_eta"] = extract(events.Jet.eta, i - 1)
-
-    columns["nJet"] = ak.num(events.Jet.pt, axis=1)
-    columns["nElectron"] = ak.num(events.Electron.pt, axis=1)
-    columns["nMuon"] = ak.num(events.Muon.pt, axis=1)
-    # columns["nDeepjet"] = ak.num(events.Deepjet.pt, axis=1)
-    columns["nDeepjet"] = ak.num(events.Jet.pt[events.Jet.btagDeepFlavB > 0.3], axis=1)
-    columns["Electron1_pt"] = extract(events.Electron.pt, 0)
-    columns["Muon1_pt"] = extract(events.Muon.pt, 0)
-
-    return SelectionResult(columns=columns)
-
-
-@selector(uses={req_jet})
-def var_nJet(events):
-    return ak.num(req_jet(events), axis=1)
-
-
-@selector(uses={req_deepjet})
-def var_nDeepjet(events):
-    return ak.num(req_deepjet(events), axis=1)
-
-
-@selector(uses={req_electron})
-def var_nElectron(events):
-    return ak.num(req_electron(events), axis=1)
-
-
-@selector(uses={req_muon})
-def var_nMuon(events):
-    return ak.num(req_muon(events), axis=1)
-
-
-@selector(uses={req_jet, "Jet_pt"})
-def var_HT(events):
-    jet_pt_sorted = events.Jet.pt[req_jet(events)]
-    return ak.sum(jet_pt_sorted, axis=1)
-
-
-# selection for the main categories
-@selector(uses={var_nMuon, var_nElectron})
-def sel_1e(events):
-    return (var_nMuon(events) == 0) & (var_nElectron(events) == 1)
-
-
-@selector(uses={var_nMuon, var_nElectron})
-def sel_1mu(events):
-    return (var_nMuon(events) == 1) & (var_nElectron(events) == 0)
-
-
-# selection for the sub-categories
-@selector(uses={sel_1e, var_nDeepjet})
-def sel_1e_eq1b(events):
-    return (sel_1e(events)) & (var_nDeepjet(events) == 1)
-
-
-@selector(uses={sel_1e, var_nDeepjet})
-def sel_1e_ge2b(events):
-    return (sel_1e(events)) & (var_nDeepjet(events) >= 2)
-
-
-@selector(uses={sel_1mu, var_nDeepjet})
-def sel_1mu_eq1b(events):
-    return (sel_1mu(events)) & (var_nDeepjet(events) == 1)
-
-
-@selector(uses={sel_1mu, var_nDeepjet})
-def sel_1mu_ge2b(events):
-    return (sel_1mu(events)) & (var_nDeepjet(events) >= 2)
-
-
-@selector(uses={sel_1mu_ge2b, var_HT})
-def sel_1mu_ge2b_lowHT(events):
-    return (sel_1mu_ge2b(events)) & (var_HT(events) <= 300)
-
-
-@selector(uses={sel_1mu_ge2b, var_HT})
-def sel_1mu_ge2b_highHT(events):
-    return (sel_1mu_ge2b(events)) & (var_HT(events) > 300)
-
-
-'''
-# combination of all categories, taking categories from each level into account, not only leaf categories
-@selector(uses={sel_1e_eq1b, sel_1e_ge2b, sel_1mu_eq1b, sel_1mu_ge2b, sel_1mu_ge2b_highHT, sel_1mu_ge2b_lowHT})
-def categories(events, config):
-    cat_titles = []# ["no_cat"]
-    cat_array = "no_cat"
-    mask_int = 0
-
-    def write_cat_array(events, categories, cat_titles, cat_array):
-        for cat in categories:
-            cat_titles.append(cat.name)
-            mask = globals()[cat.selection](events)
-            cat_array = np.where(mask, cat.name, cat_array)
-            if not cat.is_leaf_category:
-                cat_titles, cat_array = write_cat_array(events, cat.categories, cat_titles, cat_array)
-        return cat_titles, cat_array
-
-    cat_titles, cat_array = write_cat_array(events, config.categories, cat_titles, cat_array)
-    # TODO checks that categories are set up properly
-    return SelectionResult(
-        #columns={"cat_titles": cat_titles, "cat_array": cat_array}
-        columns={"cat_array": cat_array}
-    )
-
-'''
-
-
-# combination of all leaf categories
-@selector(uses={sel_1e_eq1b, sel_1e_ge2b, sel_1mu_eq1b, sel_1mu_ge2b})
-def categories(events, config_inst):
-    cat_array = 0
-    mask_int = 0
-    for cat in config_inst.get_leaf_categories():
-        cat_sel = cat.selection
-        mask = globals()[cat_sel](events)
-        cat_array = np.where(mask, cat.id, cat_array)
-        mask_int = mask_int + np.where(mask, 1, 0)  # to check orthogonality of categories
-    if not ak.all(mask_int == 1):
-        if ak.any(mask_int >= 2):
-            print("Leaf categories are not fully orthogonal")
-        else:
-            print("Some events are without leaf category")
-    return SelectionResult(columns={"cat_array": cat_array})
-
-
-@selector(uses={req_jet})
-def jet_selection_test(events, stats):
-    # example cuts:
-    # - require at least 4 jets with pt>30, eta<2.4
-    # example columns:
-    # - high jet multiplicity region (>=6 selected jets)
-
-    jet_indices = req_jet(events)
-    jet_sel = ak.num(jet_indices, axis=1) >= 4
-    jet_high_multiplicity = ak.num(jet_indices, axis=1) >= 6
-
-    # build and return selection results
-    return SelectionResult(
-        steps={"Jet": jet_sel},
-        objects={"Jet": jet_indices},
-        columns={"jet_high_multiplicity": jet_high_multiplicity},
-    )
-
-
-@selector(uses={req_deepjet})
-def deepjet_selection_test(events, stats):
-    deepjet_indices = req_deepjet(events)
-    deepjet_sel = ak.num(deepjet_indices, axis=1) >= 1
-
-    return SelectionResult(
-        steps={"Deepjet": deepjet_sel},
-        objects={"Deepjet": deepjet_indices},
-    )
-
-
-@selector(uses={deltaR_jet_lepton})
-def jet_lepton_deltaR_selection(events, stats, threshold=0.4):
-    """
-    function to apply the selection requirements necessary for a
-    cleaning of jets against leptons.
-    The function calls the requirements to clean the field *Jet* against
-    the concatination of the fields *[Muon, Electron]*, i.e. all leptons
-    and passes the desired threshold for the selection
-    """
-    clean_jet_indices = req_delta_r_match(events,
-                                        "Jet",
-                                        ["Muon", "Electron"],
-                                        threshold=threshold,
-    )
-
-    return SelectionResult(
-        objects={"Jet": clean_jet_indices},
-    )
-
-
-@selector(uses={req_muon})
-def muon_selection_test(events, stats):
-    # example cuts:
-    # - require exactly one muon with pt>25, eta<2.4 and tight Id
-
-    muon_indices = req_muon(events)
-    muon_sel = ak.num(muon_indices, axis=1) == 1
-
-    # build and return selection results
-    return SelectionResult(
-        steps={"Muon": muon_sel},
-        objects={"Muon": muon_indices},
-    )
-
-
-@selector(uses={req_electron})
-def electron_selection_test(events, stats):
-    # example cuts:
-    # - require exactly one muon with pt>25, eta<2.4 and tight Id
-
-    electron_indices = req_electron(events)
-    electron_sel = ak.num(electron_indices, axis=1) == 1
-
-    # build and return selection results
-    return SelectionResult(
-        steps={"Electron": electron_sel},
-        objects={"Electron": electron_indices},
-    )
-
-
-@selector(uses={req_muon, req_electron})
-def lepton_selection_test(events, stats):
-    # example cuts:
-    # - require exactly one lepton with pt>25, eta<2.4 and tight Id
-
-    muon_indices = req_muon(events)
-    electron_indices = req_electron(events)
-    lepton_sel = ak.num(muon_indices, axis=1) + ak.num(electron_indices, axis=1) == 1
-
-    # build and return selection results
-    return SelectionResult(
-        steps={"Lepton": lepton_sel},
-        objects={"Muon": muon_indices, "Electron": electron_indices},
-    )
-
-
-@selector(uses={jet_selection_test, lepton_selection_test, deepjet_selection_test, "LHEWeight_originalXWGTUP"})
-def test(events, stats, config_inst):
-    # example cuts:
-    # - jet_selection_test
-    # - lepton_selection_test
-    # example stats:
-    # - number of events before and after selection
-    # - sum of mc weights before and after selection
-
-    jet_results = jet_selection_test(events, stats)
-    lepton_results = lepton_selection_test(events, stats)
-    deepjet_results = deepjet_selection_test(events, stats)
-
-    # combined event selection after all steps
-    event_sel = jet_results.steps.Jet & lepton_results.steps.Lepton & deepjet_results.steps.Deepjet
-
-    # build and merge selection results
-    results = SelectionResult(main={"event": event_sel})
-    results += jet_results
-    results += lepton_results
-    results += deepjet_results
-
-    # include categories into results
-    category_results = categories(events, config_inst)
-    results += category_results
-
-    # increment stats
-    events_sel = events[event_sel]
-    stats["n_events"] += len(events)
-    stats["n_events_selected"] += ak.sum(event_sel, axis=0)
-    stats["sum_mc_weight"] += ak.sum(events.LHEWeight.originalXWGTUP)
-    stats["sum_mc_weight_selected"] += ak.sum(events_sel.LHEWeight.originalXWGTUP)
-
-    return results
-
-
-@selector(uses={jet_lepton_deltaR_selection})
-def jet_lepton_deltaR_cleaning(events, stats, config_inst, threshold=0.4):
-    """
-    Selector function that performs cleaning of jets against leptons
-    based on a deltaR requirement
-    """
-    results = jet_lepton_deltaR_selection(events, stats, threshold)
-    return results
-=======
-# coding: utf-8
-
-"""
-Selection methods for testing purposes.
-"""
-
-from ap.selection import selector, SelectionResult
-from ap.util import maybe_import
-
-ak = maybe_import("awkward")
-np = maybe_import("numpy")
-
-
-def extract(array, idx):
-    """
-    inputs jagged array and index and returns padded array from given index
-    """
-    array = ak.pad_none(array, idx + 1)
-    array = ak.fill_none(array[:, idx], -999)
-    return array
-
-
-# object definitions
-# TODO: Producer instead of Selector
-@selector(uses={"Jet.pt", "Jet.eta"})
-def req_jet(events):
-    mask = (events.Jet.pt > 30) & (abs(events.Jet.eta) < 2.4)
-    return ak.argsort(events.Jet.pt, axis=-1, ascending=False)[mask]
-
-
-@selector(uses={"Electron.pt", "Electron.eta", "Electron.cutBased"})
-def req_electron(events):
-    mask = (events.Electron.pt > 25) & (abs(events.Electron.eta) < 2.4) & (events.Electron.cutBased == 4)
-    return ak.argsort(events.Electron.pt, axis=-1, ascending=False)[mask]
-
-
-@selector(uses={"Muon.pt", "Muon.eta", "Muon.tightId"})
-def req_muon(events):
-    mask = (events.Muon.pt > 25) & (abs(events.Muon.eta) < 2.4) & (events.Muon.tightId)
-    return ak.argsort(events.Muon.pt, axis=-1, ascending=False)[mask]
-
-
-@selector(uses={"Jet.pt", "Jet.eta"})
-def req_forwardJet(events):
-    mask = (events.Jet.pt > 30) & (abs(events.Jet.eta) > 2.4) & (abs(events.Jet.eta) < 5.0)
-    return ak.argsort(events.Jet.pt, axis=-1, ascending=False)[mask]
-
-
-@selector(uses={"Jet.pt", "Jet.eta", "Jet.btagDeepFlavB"})
-def req_deepjet(events):
-    mask = (events.Jet.pt > 30) & (abs(events.Jet.eta) < 2.4) & (events.Jet.btagDeepFlavB > 0.3)
-    return ak.argsort(events.Jet.pt, axis=-1, ascending=False)[mask]
-
-
-# variables (after reducing events)
-@selector(
-    uses={
-        "Electron.pt", "Electron.eta", "Muon.pt", "Muon.eta", "Jet.pt", "Jet.eta",
-        "Jet.btagDeepFlavB",
-    },
-)
-def variables(events):
-    columns = {}
-    columns["HT"] = ak.sum(events.Jet.pt, axis=1)
-    for i in range(1, 5):
-        columns["Jet" + str(i) + "_pt"] = extract(events.Jet.pt, i - 1)
-        columns["Jet" + str(i) + "_eta"] = extract(events.Jet.eta, i - 1)
-
-    columns["nJet"] = ak.num(events.Jet.pt, axis=1)
-    columns["nElectron"] = ak.num(events.Electron.pt, axis=1)
-    columns["nMuon"] = ak.num(events.Muon.pt, axis=1)
-    # columns["nDeepjet"] = ak.num(events.Deepjet.pt, axis=1)
-    columns["nDeepjet"] = ak.num(events.Jet.pt[events.Jet.btagDeepFlavB > 0.3], axis=1)
-    columns["Electron1_pt"] = extract(events.Electron.pt, 0)
-    columns["Muon1_pt"] = extract(events.Muon.pt, 0)
-
-    return SelectionResult(columns=columns)
-
-
-@selector(uses={req_jet})
-def var_nJet(events):
-    return ak.num(req_jet(events), axis=1)
-
-
-@selector(uses={req_deepjet})
-def var_nDeepjet(events):
-    return ak.num(req_deepjet(events), axis=1)
-
-
-@selector(uses={req_electron})
-def var_nElectron(events):
-    return ak.num(req_electron(events), axis=1)
-
-
-@selector(uses={req_muon})
-def var_nMuon(events):
-    return ak.num(req_muon(events), axis=1)
-
-
-@selector(uses={req_jet, "Jet.pt"})
-def var_HT(events):
-    jet_pt_sorted = events.Jet.pt[req_jet(events)]
-    return ak.sum(jet_pt_sorted, axis=1)
-
-
-# selection for the main categories
-@selector(uses={var_nMuon, var_nElectron})
-def sel_1e(events):
-    return (var_nMuon(events) == 0) & (var_nElectron(events) == 1)
-
-
-@selector(uses={var_nMuon, var_nElectron})
-def sel_1mu(events):
-    return (var_nMuon(events) == 1) & (var_nElectron(events) == 0)
-
-
-# selection for the sub-categories
-@selector(uses={sel_1e, var_nDeepjet})
-def sel_1e_eq1b(events):
-    return (sel_1e(events)) & (var_nDeepjet(events) == 1)
-
-
-@selector(uses={sel_1e, var_nDeepjet})
-def sel_1e_ge2b(events):
-    return (sel_1e(events)) & (var_nDeepjet(events) >= 2)
-
-
-@selector(uses={sel_1mu, var_nDeepjet})
-def sel_1mu_eq1b(events):
-    return (sel_1mu(events)) & (var_nDeepjet(events) == 1)
-
-
-@selector(uses={sel_1mu, var_nDeepjet})
-def sel_1mu_ge2b(events):
-    return (sel_1mu(events)) & (var_nDeepjet(events) >= 2)
-
-
-@selector(uses={sel_1mu_ge2b, var_HT})
-def sel_1mu_ge2b_lowHT(events):
-    return (sel_1mu_ge2b(events)) & (var_HT(events) <= 300)
-
-
-@selector(uses={sel_1mu_ge2b, var_HT})
-def sel_1mu_ge2b_highHT(events):
-    return (sel_1mu_ge2b(events)) & (var_HT(events) > 300)
-
-
-"""
-# combination of all categories, taking categories from each level into account, not only leaf categories
-@selector(uses={sel_1e_eq1b, sel_1e_ge2b, sel_1mu_eq1b, sel_1mu_ge2b, sel_1mu_ge2b_highHT, sel_1mu_ge2b_lowHT})
-def categories(events, config):
-    cat_titles = []# ["no_cat"]
-    cat_array = "no_cat"
-    mask_int = 0
-
-    def write_cat_array(events, categories, cat_titles, cat_array):
-        for cat in categories:
-            cat_titles.append(cat.name)
-            mask = globals()[cat.selection](events)
-            cat_array = np.where(mask, cat.name, cat_array)
-            if not cat.is_leaf_category:
-                cat_titles, cat_array = write_cat_array(events, cat.categories, cat_titles, cat_array)
-        return cat_titles, cat_array
-
-    cat_titles, cat_array = write_cat_array(events, config.categories, cat_titles, cat_array)
-    # TODO checks that categories are set up properly
-    return SelectionResult(
-        #columns={"cat_titles": cat_titles, "cat_array": cat_array}
-        columns={"cat_array": cat_array}
-    )
-"""
-
-
-# combination of all leaf categories
-@selector(uses={sel_1e_eq1b, sel_1e_ge2b, sel_1mu_eq1b, sel_1mu_ge2b})
-def categories(events, config_inst):
-    cat_array = 0
-    mask_int = 0
-    for cat in config_inst.get_leaf_categories():
-        cat_sel = cat.selection
-        mask = globals()[cat_sel](events)
-        cat_array = np.where(mask, cat.id, cat_array)
-        mask_int = mask_int + np.where(mask, 1, 0)  # to check orthogonality of categories
-    if not ak.all(mask_int == 1):
-        if ak.any(mask_int >= 2):
-            print("Leaf categories are not fully orthogonal")
-        else:
-            print("Some events are without leaf category")
-    return SelectionResult(columns={"cat_array": cat_array})
-
-
-@selector(uses={req_jet})
-def jet_selection_test(events, stats):
-    # example cuts:
-    # - require at least 4 jets with pt>30, eta<2.4
-    # example columns:
-    # - high jet multiplicity region (>=6 selected jets)
-
-    jet_indices = req_jet(events)
-    jet_sel = ak.num(jet_indices, axis=1) >= 4
-    jet_high_multiplicity = ak.num(jet_indices, axis=1) >= 6
-
-    # build and return selection results
-    return SelectionResult(
-        steps={"Jet": jet_sel},
-        objects={"Jet": jet_indices},
-        columns={"jet_high_multiplicity": jet_high_multiplicity},
-    )
-
-
-@selector(uses={req_deepjet})
-def deepjet_selection_test(events, stats):
-    deepjet_indices = req_deepjet(events)
-    deepjet_sel = ak.num(deepjet_indices, axis=1) >= 1
-
-    return SelectionResult(
-        steps={"Deepjet": deepjet_sel},
-        objects={"Deepjet": deepjet_indices},
-    )
-
-
-@selector(uses={req_muon})
-def muon_selection_test(events, stats):
-    # example cuts:
-    # - require exactly one muon with pt>25, eta<2.4 and tight Id
-
-    muon_indices = req_muon(events)
-    muon_sel = ak.num(muon_indices, axis=1) == 1
-
-    # build and return selection results
-    return SelectionResult(
-        steps={"Muon": muon_sel},
-        objects={"Muon": muon_indices},
-    )
-
-
-@selector(uses={req_electron})
-def electron_selection_test(events, stats):
-    # example cuts:
-    # - require exactly one muon with pt>25, eta<2.4 and tight Id
-
-    electron_indices = req_electron(events)
-    electron_sel = ak.num(electron_indices, axis=1) == 1
-
-    # build and return selection results
-    return SelectionResult(
-        steps={"Electron": electron_sel},
-        objects={"Electron": electron_indices},
-    )
-
-
-@selector(uses={req_muon, req_electron})
-def lepton_selection_test(events, stats):
-    # example cuts:
-    # - require exactly one lepton with pt>25, eta<2.4 and tight Id
-
-    muon_indices = req_muon(events)
-    electron_indices = req_electron(events)
-    lepton_sel = ak.num(muon_indices, axis=1) + ak.num(electron_indices, axis=1) == 1
-
-    # build and return selection results
-    return SelectionResult(
-        steps={"Lepton": lepton_sel},
-        objects={"Muon": muon_indices, "Electron": electron_indices},
-    )
-
-
-@selector(
-    uses={
-        jet_selection_test, lepton_selection_test, deepjet_selection_test,
-        "LHEWeight.originalXWGTUP",
-    },
-)
-def test(events, stats, config_inst, **kwargs):
-    # example cuts:
-    # - jet_selection_test
-    # - lepton_selection_test
-    # example stats:
-    # - number of events before and after selection
-    # - sum of mc weights before and after selection
-
-    jet_results = jet_selection_test(events, stats)
-    lepton_results = lepton_selection_test(events, stats)
-    deepjet_results = deepjet_selection_test(events, stats)
-
-    # combined event selection after all steps
-    event_sel = jet_results.steps.Jet & lepton_results.steps.Lepton & deepjet_results.steps.Deepjet
-
-    # build and merge selection results
-    results = SelectionResult(main={"event": event_sel})
-    results += jet_results
-    results += lepton_results
-    results += deepjet_results
-
-    # include categories into results
-    category_results = categories(events, config_inst)
-    results += category_results
-
-    # increment stats
-    events_sel = events[event_sel]
-    stats["n_events"] += len(events)
-    stats["n_events_selected"] += ak.sum(event_sel, axis=0)
-    stats["sum_mc_weight"] += ak.sum(events.LHEWeight.originalXWGTUP)
-    stats["sum_mc_weight_selected"] += ak.sum(events_sel.LHEWeight.originalXWGTUP)
-
-    return results
->>>>>>> 32977c62
+# coding: utf-8
+
+"""
+Selection methods for testing purposes.
+"""
+
+from ap.selection import selector, SelectionResult
+from ap.util import maybe_import
+from typing import Callable, List, AnyStr
+
+ak = maybe_import("awkward")
+np = maybe_import("numpy")
+
+
+def extract(array, idx):
+    """
+    inputs jagged array and index and returns padded array from given index
+    """
+    array = ak.pad_none(array, idx + 1)
+    array = ak.fill_none(array[:, idx], -999)
+    return array
+
+
+# object definitions
+# TODO: Producer instead of Selector
+@selector(uses={"Jet.pt", "Jet.eta"})
+def req_jet(events):
+    mask = (events.Jet.pt > 30) & (abs(events.Jet.eta) < 2.4)
+    return ak.argsort(events.Jet.pt, axis=-1, ascending=False)[mask]
+
+
+@selector(uses={"Electron.pt", "Electron.eta", "Electron.cutBased"})
+def req_electron(events):
+    mask = (events.Electron.pt > 25) & (abs(events.Electron.eta) < 2.4) & (events.Electron.cutBased == 4)
+    return ak.argsort(events.Electron.pt, axis=-1, ascending=False)[mask]
+
+
+@selector(uses={"Muon.pt", "Muon.eta", "Muon.tightId"})
+def req_muon(events):
+    mask = (events.Muon.pt > 25) & (abs(events.Muon.eta) < 2.4) & (events.Muon.tightId)
+    return ak.argsort(events.Muon.pt, axis=-1, ascending=False)[mask]
+
+
+@selector(uses={"Jet.pt", "Jet.eta"})
+def req_forwardJet(events):
+    mask = (events.Jet.pt > 30) & (abs(events.Jet.eta) > 2.4) & (abs(events.Jet.eta) < 5.0)
+    return ak.argsort(events.Jet.pt, axis=-1, ascending=False)[mask]
+
+
+@selector(uses={"Jet.pt", "Jet.eta", "Jet.btagDeepFlavB"})
+def req_deepjet(events):
+    mask = (events.Jet.pt > 30) & (abs(events.Jet.eta) < 2.4) & (events.Jet.btagDeepFlavB > 0.3)
+    return ak.argsort(events.Jet.pt, axis=-1, ascending=False)[mask]
+
+
+# variables (after reducing events)
+@selector(
+    uses={
+        "Electron.pt", "Electron.eta", "Muon.pt", "Muon.eta", "Jet.pt", "Jet.eta",
+        "Jet.btagDeepFlavB",
+    },
+)
+def variables(events):
+    columns = {}
+    columns["HT"] = ak.sum(events.Jet.pt, axis=1)
+    for i in range(1, 5):
+        columns["Jet" + str(i) + "_pt"] = extract(events.Jet.pt, i - 1)
+        columns["Jet" + str(i) + "_eta"] = extract(events.Jet.eta, i - 1)
+
+    columns["nJet"] = ak.num(events.Jet.pt, axis=1)
+    columns["nElectron"] = ak.num(events.Electron.pt, axis=1)
+    columns["nMuon"] = ak.num(events.Muon.pt, axis=1)
+    # columns["nDeepjet"] = ak.num(events.Deepjet.pt, axis=1)
+    columns["nDeepjet"] = ak.num(events.Jet.pt[events.Jet.btagDeepFlavB > 0.3], axis=1)
+    columns["Electron1_pt"] = extract(events.Electron.pt, 0)
+    columns["Muon1_pt"] = extract(events.Muon.pt, 0)
+
+    return SelectionResult(columns=columns)
+
+
+@selector(uses={req_jet})
+def var_nJet(events):
+    return ak.num(req_jet(events), axis=1)
+
+
+@selector(uses={req_deepjet})
+def var_nDeepjet(events):
+    return ak.num(req_deepjet(events), axis=1)
+
+
+@selector(uses={req_electron})
+def var_nElectron(events):
+    return ak.num(req_electron(events), axis=1)
+
+
+@selector(uses={req_muon})
+def var_nMuon(events):
+    return ak.num(req_muon(events), axis=1)
+
+
+@selector(uses={req_jet, "Jet.pt"})
+def var_HT(events):
+    jet_pt_sorted = events.Jet.pt[req_jet(events)]
+    return ak.sum(jet_pt_sorted, axis=1)
+
+
+# selection for the main categories
+@selector(uses={var_nMuon, var_nElectron})
+def sel_1e(events):
+    return (var_nMuon(events) == 0) & (var_nElectron(events) == 1)
+
+
+@selector(uses={var_nMuon, var_nElectron})
+def sel_1mu(events):
+    return (var_nMuon(events) == 1) & (var_nElectron(events) == 0)
+
+
+# selection for the sub-categories
+@selector(uses={sel_1e, var_nDeepjet})
+def sel_1e_eq1b(events):
+    return (sel_1e(events)) & (var_nDeepjet(events) == 1)
+
+
+@selector(uses={sel_1e, var_nDeepjet})
+def sel_1e_ge2b(events):
+    return (sel_1e(events)) & (var_nDeepjet(events) >= 2)
+
+
+@selector(uses={sel_1mu, var_nDeepjet})
+def sel_1mu_eq1b(events):
+    return (sel_1mu(events)) & (var_nDeepjet(events) == 1)
+
+
+@selector(uses={sel_1mu, var_nDeepjet})
+def sel_1mu_ge2b(events):
+    return (sel_1mu(events)) & (var_nDeepjet(events) >= 2)
+
+
+@selector(uses={sel_1mu_ge2b, var_HT})
+def sel_1mu_ge2b_lowHT(events):
+    return (sel_1mu_ge2b(events)) & (var_HT(events) <= 300)
+
+
+@selector(uses={sel_1mu_ge2b, var_HT})
+def sel_1mu_ge2b_highHT(events):
+    return (sel_1mu_ge2b(events)) & (var_HT(events) > 300)
+
+
+"""
+# combination of all categories, taking categories from each level into account, not only leaf categories
+@selector(uses={sel_1e_eq1b, sel_1e_ge2b, sel_1mu_eq1b, sel_1mu_ge2b, sel_1mu_ge2b_highHT, sel_1mu_ge2b_lowHT})
+def categories(events, config):
+    cat_titles = []# ["no_cat"]
+    cat_array = "no_cat"
+    mask_int = 0
+
+    def write_cat_array(events, categories, cat_titles, cat_array):
+        for cat in categories:
+            cat_titles.append(cat.name)
+            mask = globals()[cat.selection](events)
+            cat_array = np.where(mask, cat.name, cat_array)
+            if not cat.is_leaf_category:
+                cat_titles, cat_array = write_cat_array(events, cat.categories, cat_titles, cat_array)
+        return cat_titles, cat_array
+
+    cat_titles, cat_array = write_cat_array(events, config.categories, cat_titles, cat_array)
+    # TODO checks that categories are set up properly
+    return SelectionResult(
+        #columns={"cat_titles": cat_titles, "cat_array": cat_array}
+        columns={"cat_array": cat_array}
+    )
+"""
+
+
+# combination of all leaf categories
+@selector(uses={sel_1e_eq1b, sel_1e_ge2b, sel_1mu_eq1b, sel_1mu_ge2b})
+def categories(events, config_inst):
+    cat_array = 0
+    mask_int = 0
+    for cat in config_inst.get_leaf_categories():
+        cat_sel = cat.selection
+        mask = globals()[cat_sel](events)
+        cat_array = np.where(mask, cat.id, cat_array)
+        mask_int = mask_int + np.where(mask, 1, 0)  # to check orthogonality of categories
+    if not ak.all(mask_int == 1):
+        if ak.any(mask_int >= 2):
+            print("Leaf categories are not fully orthogonal")
+        else:
+            print("Some events are without leaf category")
+    return SelectionResult(columns={"cat_array": cat_array})
+
+
+@selector(uses={req_jet})
+def jet_selection_test(events, stats):
+    # example cuts:
+    # - require at least 4 jets with pt>30, eta<2.4
+    # example columns:
+    # - high jet multiplicity region (>=6 selected jets)
+
+    jet_indices = req_jet(events)
+    jet_sel = ak.num(jet_indices, axis=1) >= 4
+    jet_high_multiplicity = ak.num(jet_indices, axis=1) >= 6
+
+    # build and return selection results
+    return SelectionResult(
+        steps={"Jet": jet_sel},
+        objects={"Jet": jet_indices},
+        columns={"jet_high_multiplicity": jet_high_multiplicity},
+    )
+
+
+@selector(uses={req_deepjet})
+def deepjet_selection_test(events, stats):
+    deepjet_indices = req_deepjet(events)
+    deepjet_sel = ak.num(deepjet_indices, axis=1) >= 1
+
+    return SelectionResult(
+        steps={"Deepjet": deepjet_sel},
+        objects={"Deepjet": deepjet_indices},
+    )
+
+
+@selector(uses={req_muon})
+def muon_selection_test(events, stats):
+    # example cuts:
+    # - require exactly one muon with pt>25, eta<2.4 and tight Id
+
+    muon_indices = req_muon(events)
+    muon_sel = ak.num(muon_indices, axis=1) == 1
+
+    # build and return selection results
+    return SelectionResult(
+        steps={"Muon": muon_sel},
+        objects={"Muon": muon_indices},
+    )
+
+
+@selector(uses={req_electron})
+def electron_selection_test(events, stats):
+    # example cuts:
+    # - require exactly one muon with pt>25, eta<2.4 and tight Id
+
+    electron_indices = req_electron(events)
+    electron_sel = ak.num(electron_indices, axis=1) == 1
+
+    # build and return selection results
+    return SelectionResult(
+        steps={"Electron": electron_sel},
+        objects={"Electron": electron_indices},
+    )
+
+
+@selector(uses={req_muon, req_electron})
+def lepton_selection_test(events, stats):
+    # example cuts:
+    # - require exactly one lepton with pt>25, eta<2.4 and tight Id
+
+    muon_indices = req_muon(events)
+    electron_indices = req_electron(events)
+    lepton_sel = ak.num(muon_indices, axis=1) + ak.num(electron_indices, axis=1) == 1
+
+    # build and return selection results
+    return SelectionResult(
+        steps={"Lepton": lepton_sel},
+        objects={"Muon": muon_indices, "Electron": electron_indices},
+    )
+
+
+@selector(
+    uses={
+        jet_selection_test, lepton_selection_test, deepjet_selection_test,
+        "LHEWeight.originalXWGTUP",
+    },
+)
+def test(events, stats, config_inst, **kwargs):
+    # example cuts:
+    # - jet_selection_test
+    # - lepton_selection_test
+    # example stats:
+    # - number of events before and after selection
+    # - sum of mc weights before and after selection
+
+    jet_results = jet_selection_test(events, stats)
+    lepton_results = lepton_selection_test(events, stats)
+    deepjet_results = deepjet_selection_test(events, stats)
+
+    # combined event selection after all steps
+    event_sel = jet_results.steps.Jet & lepton_results.steps.Lepton & deepjet_results.steps.Deepjet
+
+    # build and merge selection results
+    results = SelectionResult(main={"event": event_sel})
+    results += jet_results
+    results += lepton_results
+    results += deepjet_results
+
+    # include categories into results
+    category_results = categories(events, config_inst)
+    results += category_results
+
+    # increment stats
+    events_sel = events[event_sel]
+    stats["n_events"] += len(events)
+    stats["n_events_selected"] += ak.sum(event_sel, axis=0)
+    stats["sum_mc_weight"] += ak.sum(events.LHEWeight.originalXWGTUP)
+    stats["sum_mc_weight_selected"] += ak.sum(events_sel.LHEWeight.originalXWGTUP)
+
+    return results
+
+# deltaR cleaning
+
+
+def cleaning_factory(
+    selector_name: AnyStr,
+    to_clean: AnyStr,
+    *clean_against: List[AnyStr],
+) -> Callable:
+    """
+    factory to generate a function with name *selector_name* that cleans the
+    field *to_clean* in the NanoEventArrays agains the field(s) *clean_agains*.
+    First, the necessary column names to construct four-momenta for the
+    different object fields are constructed, i.e. pt, eta, phi and e for the
+    different objects.
+    Finally, the actual selector function is generated, which uses these
+    columns.
+    """
+
+    # compile the list of variables that are necessary for the four momenta
+    # this list is always the same
+    variables_for_lorentzvec = "pt eta phi e".split()
+
+    # sum up all fields aht are to be considered, i.e. the field *to_clean*
+    # and all fields in *clean_against*
+    all_fields = list(clean_against[:])
+    all_fields.append(to_clean)
+
+    # construct the set of columns that is necessary for the four momenta in
+    # the different fields (and thus also for the current implementation of
+    # the cleaning itself) by looping through the fields and variables.
+
+    uses = {
+        f"{x}.{var}" for x in all_fields for var in variables_for_lorentzvec
+    }
+
+    # additionally, also load the lengths of the different fields
+    uses |= {f"n{x}" for x in all_fields}
+
+    # finally, construct selector function itself
+    @selector(uses=uses, name=selector_name)
+    def func(
+        events: ak.Array,
+        to_clean: AnyStr,
+        clean_against: List[AnyStr],
+        metric: Callable = lambda a, b: a.delta_r(b),
+        threshold: float = 0.4,
+    ) -> List[int]:
+        """
+        abstract function to perform a cleaning of field *to_clean* against
+        a (list of) field(s) *clean_against* based on an abitrary metric
+        *metric* (e.g. deltaR).
+        First concatenate all fields in *clean_against*, which thus includes
+        all fields that are to be used for the comparison of the metric.
+        Then construct the metric for all permutations of the different objects
+        using the coffea nearest implementation.
+        All objects in field *to_clean* are removed if the metric is below the
+        *threshold*.
+        """
+
+        # concatenate the fields that are to be used in the construction
+        # of the metric table
+        summed_clean_against = ak.concatenate(
+            [events[x] for x in clean_against],
+            axis=1,
+        )
+
+        # load actual NanoEventArray that is to be cleaned
+        to_clean_field = events[to_clean]
+
+        # construct metric table for these objects. The metric table contains
+        # the minimal value of the metric *metric* for each object in field
+        # *to_clean* w.r.t. all objects in *summed_clean_against*. Thus,
+        # it has the dimensions nevents x nto_clean, where *nevents* is
+        # the number of events in the current chunk of data and *nto_clean*
+        # is the length of the field *to_clean*. Note that the argument
+        # *threshold* in the *nearest* function must be set to None since
+        # the function will perform a selection itself to extract the nearest
+        # objects (i.e. applies the selection we want here in reverse)
+        _, metric = to_clean_field.nearest(
+            summed_clean_against,
+            metric=metric,
+            return_metric=True,
+            threshold=None,
+        )
+        # build a binary mask based on the selection threshold provided by the
+        # user
+        mask = metric > threshold
+
+        # construct final result. Currently, this is the list of indices for
+        # clean jets, sorted for pt
+        # WARNING: this still contains the bug with the application of the mask
+        #           which will be adressed in a PR in the very near future
+        # TODO: return the mask itself instead of the list of indices
+        sorted_list = ak.argsort(to_clean_field.pt, axis=-1, ascending=False)[mask]
+        return sorted_list
+
+    return func
+
+
+deltaR_jet_lepton = cleaning_factory("deltaR_jet_lepton", "Jet", "Muon", "Electron")
+
+
+def req_delta_r_match(
+    events: ak.Array,
+    to_clean: AnyStr,
+    clean_against: List[AnyStr],
+    threshold: float = 0.4,
+) -> List[int]:
+    """
+    do the cleaning of jets with respect to leptons.
+    returns indices of good (clean) jets, sorted by pt
+    *TODO*: this should probably changed to return the boolean masks
+    """
+    return deltaR_jet_lepton(events, to_clean, clean_against, threshold=threshold)
+
+
+@selector(uses={deltaR_jet_lepton})
+def jet_lepton_deltaR_selection(events, stats, threshold=0.4):
+    """
+    function to apply the selection requirements necessary for a
+    cleaning of jets against leptons.
+    The function calls the requirements to clean the field *Jet* against
+    the concatination of the fields *[Muon, Electron]*, i.e. all leptons
+    and passes the desired threshold for the selection
+    """
+    clean_jet_indices = req_delta_r_match(events,
+                                        "Jet",
+                                        ["Muon", "Electron"],
+                                        threshold=threshold,
+    )
+
+    return SelectionResult(
+        objects={"Jet": clean_jet_indices},
+    )
+
+
+@selector(uses={jet_lepton_deltaR_selection})
+def jet_lepton_deltaR_cleaning(events, stats, config_inst, threshold=0.4):
+    """
+    Selector function that performs cleaning of jets against leptons
+    based on a deltaR requirement
+    """
+    results = jet_lepton_deltaR_selection(events, stats, threshold)
+    return results