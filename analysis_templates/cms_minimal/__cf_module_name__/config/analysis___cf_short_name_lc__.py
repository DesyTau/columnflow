--- conflicted
+++ resolved
@@ -36,13 +36,8 @@
 # files of bash sandboxes that might be required by remote tasks
 # (used in cf.HTCondorWorkflow)
 ana.x.bash_sandboxes = [
-<<<<<<< HEAD
-    "$CF_BASE/sandboxes/cf_prod.sh",
+    "$CF_BASE/sandboxes/cf.sh",
     law.config.get("analysis", "default_columnar_sandbox"),
-=======
-    "$CF_BASE/sandboxes/cf.sh",
-    "$CF_BASE/sandboxes/venv_columnar.sh",
->>>>>>> 1024bf89
 ]
 
 # files of cmssw sandboxes that might be required by remote tasks
