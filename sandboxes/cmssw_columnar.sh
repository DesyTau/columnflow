--- conflicted
+++ resolved
@@ -10,15 +10,8 @@
 
     # set variables and source the generic CMSSW setup
     export CF_SANDBOX_FILE="${CF_SANDBOX_FILE:-${this_file}}"
-<<<<<<< HEAD
-    export CF_SCRAM_ARCH="el9_amd64_gcc12"
-    export CF_CMSSW_VERSION="CMSSW_14_1_0_pre4" 
-    # export CF_SCRAM_ARCH="$( [ "${os_version}" = "8" ] && echo "el8" || echo "slc7" )_amd64_gcc10"
-    # export CF_CMSSW_VERSION="CMSSW_12_6_2"
-=======
     export CF_SCRAM_ARCH="el9_amd64_gcc11"
     export CF_CMSSW_VERSION="CMSSW_13_0_19"
->>>>>>> da70a688
     export CF_CMSSW_ENV_NAME="$( basename "${this_file%.sh}" )"
     export CF_CMSSW_FLAG="1"  # increment when content changed
 
