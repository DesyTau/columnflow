--- conflicted
+++ resolved
@@ -13,15 +13,10 @@
 
 
 @calibrator(
-<<<<<<< HEAD
+
     uses={"run", "PV.npvs", "PuppiMET.pt", "PuppiMET.phi"},
     produces={"PuppiMET.pt", "PuppiMET.phi"},
-=======
-    uses={"run", "PV.npvs"},
-    # name of the MET collection to calibrate
-    met_name="MET",
 
->>>>>>> 35d9170c
     # function to determine the correction file
     get_met_file=(lambda self, external_files: external_files.met_phi_corr),
     # function to determine met correction config
@@ -60,14 +55,9 @@
     met = events[self.met_name]
 
     # copy the intial pt and phi values
-<<<<<<< HEAD
     corr_pt = np.array(events.PuppiMET.pt, dtype=np.float32)
     corr_phi = np.array(events.PuppiMET.phi, dtype=np.float32)
-=======
 
-    corr_pt = np.array(met.pt, dtype=np.float32)
-    corr_phi = np.array(met.phi, dtype=np.float32)
->>>>>>> 35d9170c
 
     # select only events where PuppiMET pt is below the expected beam energy
     mask = events.PuppiMET.pt < (0.5 * self.config_inst.campaign.ecm)
