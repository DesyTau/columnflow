# coding: utf-8

"""
Column production methods related to sample normalization event weights.
"""

from __future__ import annotations

from collections import defaultdict

import law
import order as od
import scinum as sn

from columnflow.production import Producer, producer
from columnflow.util import maybe_import, InsertableDict
from columnflow.columnar_util import set_ak_column

np = maybe_import("numpy")
sp = maybe_import("scipy")
maybe_import("scipy.sparse")
ak = maybe_import("awkward")


logger = law.logger.get_logger(__name__)


def get_inclusive_dataset(self: Producer) -> od.Dataset:
    """
    Helper function to obtain the inclusive dataset from a list of datasets that are required to
    stitch this *dataset_inst*.
    """
    process_map = {d.processes.get_first(): d for d in self.stitching_datasets}

    process_inst = self.dataset_inst.processes.get_first()
    incl_dataset = None
    while process_inst:
        if process_inst in process_map:
            incl_dataset = process_map[process_inst]
        process_inst = process_inst.parent_processes.get_first(default=None)

    if not incl_dataset:
        raise Exception("inclusive dataset not found")

    unmatched_processes = {p for p in process_map if not incl_dataset.has_process(p, deep=True)}
    if unmatched_processes:
        raise Exception(f"processes {unmatched_processes} not found in inclusive dataset")

    return incl_dataset


def get_stitching_datasets(self: Producer) -> list[od.Dataset]:
    """
    Helper function to obtain all datasets that are required to stitch this *dataset_inst*.
    """
    stitching_datasets = {
        d for d in self.config_inst.datasets
        if (
            d.has_process(self.dataset_inst.processes.get_first(), deep=True) or
            self.dataset_inst.has_process(d.processes.get_first(), deep=True)
        )
    }
    return list(stitching_datasets)


def get_br_from_inclusive_dataset(
    self: Producer,
    inclusive_dataset: od.Dataset,
    stats: dict,
) -> dict[int, float]:
    """
    Helper function to compute the branching ratios from the inclusive sample.
    This is done with ratios of event weights isolated per dataset and thus independent of the
    overall mc weight normalization.
    """
    # define helper variables and mapping between process ids and dataset names
    proc_ds_map = {
        d.processes.get_first().id: d
        for d in self.config_inst.datasets
        if d.name in stats.keys()
    }
    inclusive_proc = inclusive_dataset.processes.get_first()
    N = lambda x: sn.Number(x, np.sqrt(x))  # alias for Number with counting error

    # create a dictionary "parent process id" -> {"child process id" -> "branching ratio", ...}
    # each ratio is based on gen weight sums
    child_brs: dict[int, dict[int, sn.Number]] = defaultdict(dict)
    for proc, _, child_procs in inclusive_dataset.walk_processes():
        # the process must be covered by a dataset and should not be a leaf process
        if proc.id not in proc_ds_map or proc.is_leaf_process:
            continue
        dataset_name = proc_ds_map[proc.id].name

        # get the mc weights for the "mother" dataset and add an entry for the process
        sum_mc_weight: float = stats[dataset_name]["sum_mc_weight"]
        sum_mc_weight_per_process: dict[str, float] = stats[dataset_name]["sum_mc_weight_per_process"]
        # use the number of events to compute the error on the branching ratio
        num_events: int = stats[dataset_name]["num_events"]
        num_events_per_process: dict[str, int] = stats[dataset_name]["num_events_per_process"]

        # loop over all child processes
        for child_proc in child_procs:
            # skip processes that are not covered by any dataset or irrelevant for the used dataset
            # (identified as leaf processes that have no occurrences in the stats
            # or as non-leaf processes that are not in the stitching datasets)
            is_leaf = child_proc.is_leaf_process
            if (
                (is_leaf and str(child_proc.id) not in sum_mc_weight_per_process) or
                (not is_leaf and child_proc.id not in proc_ds_map)
            ):
                continue

            # determine relevant leaf processes that will be summed over
            # (since the all stats are only derived for those)
            leaf_proc_ids = (
                [child_proc.id]
                if is_leaf or str(child_proc.id) in sum_mc_weight_per_process
                else [
                    p.id for p, _, _ in child_proc.walk_processes()
                    if str(p.id) in sum_mc_weight_per_process
                ]
            )

            # compute the br and its uncertainty using the bare number of events
            # NOTE: we assume that the uncertainty is independent of the mc weights, so we can use
            # the same relative uncertainty; this is a simplification, but should be fine for most
            # cases; we can improve this by switching from jsons to hists when storing sum of weights
            leaf_sum = lambda d: sum(d.get(str(proc_id), 0) for proc_id in leaf_proc_ids)
            br_nom = leaf_sum(sum_mc_weight_per_process) / sum_mc_weight
            br_unc = N(leaf_sum(num_events_per_process)) / N(num_events)
            child_brs[proc.id][child_proc.id] = sn.Number(
                br_nom,
                br_unc(sn.UP, unc=True, factor=True) * 1j,  # same relative uncertainty
            )

    # define actual per-process branching ratios
    branching_ratios: dict[int, float] = {}

    def multiply_branching_ratios(proc_id: int, proc_br: sn.Number) -> None:
        """
        Recursively multiply the branching ratios from the nested dictionary.
        """
        # when the br for proc_id can be created from sub processes, calculate it via product
        if proc_id in child_brs:
            for child_id, child_br in child_brs[proc_id].items():
                # multiply the branching ratios assuming no correlation
                prod_br = child_br.mul(proc_br, rho=0, inplace=False)
                multiply_branching_ratios(child_id, prod_br)
            return

        # warn the user if the relative (statistical) error is large
        rel_unc = proc_br(sn.UP, unc=True, factor=True)
        if rel_unc > 0.05:
            logger.warning(
                "large error on the branching ratio for process "
                f"{inclusive_proc.get_process(proc_id).name} with process id {proc_id} "
                f"({rel_unc * 100:.2f}%)",
            )

        # just store the nominal value
        branching_ratios[proc_id] = proc_br.nominal

    # fill all branching ratios
    for proc_id, br in child_brs[inclusive_proc.id].items():
        multiply_branching_ratios(proc_id, br)

    return branching_ratios


@producer(
    uses={"process_id", "mc_weight"},
    # name of the output column
    weight_name="normalization_weight",
    # whether to allow stitching datasets
    allow_stitching=False,
    get_xsecs_from_inclusive_dataset=False,
    get_stitching_datasets=get_stitching_datasets,
    get_inclusive_dataset=get_inclusive_dataset,
    get_br_from_inclusive_dataset=get_br_from_inclusive_dataset,
    # only run on mc
    mc_only=True,
)
def normalization_weights(self: Producer, events: ak.Array, **kwargs) -> ak.Array:
    """
    Uses luminosity information of internal py:attr:`config_inst`, the cross section of a process
    obtained through :py:class:`category_ids` and the sum of event weights from the
    py:attr:`selection_stats` attribute to assign each event a normalization weight.
    The normalization weight is stored in a new column named after the py:attr:`weight_name`
    attribute. When py:attr`allow_stitching` is set to True, the sum of event weights is computed
    for all datasets with a leaf process contained in the leaf processes of the
    py:attr:`dataset_inst`. For stitching, the process_id needs to be reconstructed for each leaf
    process on a per event basis. Moreover, when stitching is enabled, an additional normalization
    weight is computed for the inclusive dataset only and stored in a column named
    `<weight_name>_inclusive_only`. This weight resembles the normalization weight for the
    inclusive dataset, as if it were unstitched and should therefore only be applied, when using the
    inclusive dataset as a standalone dataset.

    """
    # read the process id column
    process_id = np.asarray(events.process_id)

    # ensure all ids were assigned a cross section
    unique_process_ids = set(process_id)
    invalid_ids = unique_process_ids - self.xs_process_ids
    if invalid_ids:
        raise Exception(
            f"process_id field contains id(s) {invalid_ids} for which no cross sections were "
            f"found; process ids with cross sections: {self.xs_process_ids}",
        )
    # read the weight per process (defined as lumi * xsec / sum_weights) from the lookup table
    process_weight = np.squeeze(np.asarray(self.process_weight_table[0, process_id].todense()))
    # compute the weight and store it
    norm_weight = events.mc_weight * process_weight
    events = set_ak_column(events, self.weight_name, norm_weight, value_type=np.float32)

    # if we are stitching, we also compute the inclusive weight for debugging purposes
    if (
        self.allow_stitching and
        self.get_xsecs_from_inclusive_dataset and
        self.dataset_inst == self.inclusive_dataset
    ):
        incl_norm_weight = events.mc_weight * self.inclusive_weight
        events = set_ak_column(events, self.weight_name_incl, incl_norm_weight, value_type=np.float32)

    return events


@normalization_weights.requires
def normalization_weights_requires(self: Producer, reqs: dict) -> None:
    """
    Adds the requirements needed by the underlying py:attr:`task` to access selection stats into
    *reqs*.
    """
    # check that all datasets are known
    for dataset in self.stitching_datasets:
        if not self.config_inst.has_dataset(dataset):
            raise Exception(
                f"unknown dataset '{dataset}' required for normalization weights computation",
            )

    from columnflow.tasks.selection import MergeSelectionStats
    reqs["selection_stats"] = {
        dataset.name: MergeSelectionStats.req_different_branching(
            self.task,
            dataset=dataset.name,
            branch=-1 if self.task.is_workflow() else 0,
        )
        for dataset in self.stitching_datasets
    }

    return reqs


@normalization_weights.setup
def normalization_weights_setup(
    self: Producer,
    reqs: dict,
    inputs: dict,
    reader_targets: InsertableDict,
) -> None:
    """
    Sets up objects required by the computation of normalization weights and stores them as instance
    attributes:

        - py: attr: `process_weight_table`: A sparse array serving as a lookup table for the
        calculated process weights. This weight is defined as the product of the luminosity, the
        cross section, divided by the sum of event weights per process.
    """
    # load the selection stats
    selection_stats = {
        dataset: self.task.cached_value(
            key=f"selection_stats_{dataset}",
            func=lambda: inp["stats"].load(formatter="json"),
        )
        for dataset, inp in inputs["selection_stats"].items()
    }
    # if necessary, merge the selection stats across datasets
    if len(selection_stats) > 1:
        from columnflow.tasks.selection import MergeSelectionStats
        merged_selection_stats = defaultdict(float)
        for stats in selection_stats.values():
            MergeSelectionStats.merge_counts(merged_selection_stats, stats)
    else:
<<<<<<< HEAD
        merged_selection_stats = normalization_selection_stats[self.dataset_inst.name]
=======
        merged_selection_stats = selection_stats[self.dataset_inst.name]

>>>>>>> da70a688
    # determine all proceses at any depth in the stitching datasets
    process_insts = {
        process_inst
        for dataset_inst in self.stitching_datasets
        for process_inst, _, _ in dataset_inst.walk_processes()
    }

    # determine ids of processes that were identified in the selection stats
    allowed_ids = set(map(int, merged_selection_stats["sum_mc_weight_per_process"]))

    # complain if there are processes seen/id'ed during selection that are not part of the datasets
    unknown_process_ids = allowed_ids - {p.id for p in process_insts}
    if unknown_process_ids:
        raise Exception(
            f"selection stats contain ids of processes that were not previously registered to the "
            f"config '{self.config_inst.name}': {', '.join(map(str, unknown_process_ids))}",
        )

    # likewise, drop processes that were not seen during selection
    process_insts = {p for p in process_insts if p.id in allowed_ids}
    max_id = max(process_inst.id for process_inst in process_insts)

    # get the luminosity from the config
    lumi = self.config_inst.x.luminosity.nominal

    # create a event weight lookup table
    process_weight_table = sp.sparse.lil_matrix((1, max_id + 1), dtype=np.float32)
    if self.allow_stitching and self.get_xsecs_from_inclusive_dataset:
        inclusive_dataset = self.inclusive_dataset
        logger.info(f"using inclusive dataset {inclusive_dataset.name} for cross section lookup")

        # extract branching ratios from inclusive dataset(s)
        inclusive_proc = inclusive_dataset.processes.get_first()
        if self.dataset_inst == inclusive_dataset and process_insts == {inclusive_proc}:
            branching_ratios = {inclusive_proc.id: 1.0}
        else:
            branching_ratios = self.get_br_from_inclusive_dataset(
                inclusive_dataset=inclusive_dataset,
                stats=selection_stats,
            )
            if not branching_ratios:
                raise Exception(
                    "no branching ratios could be computed based on the inclusive dataset "
                    f"{inclusive_dataset}",
                )

        # compute the weight the inclusive dataset would have on its own without stitching
        inclusive_xsec = inclusive_proc.get_xsec(self.config_inst.campaign.ecm).nominal
        self.inclusive_weight = (
            lumi * inclusive_xsec / selection_stats[inclusive_dataset.name]["sum_mc_weight"]
            if self.dataset_inst == inclusive_dataset
            else 0
        )
<<<<<<< HEAD
        for process_id, br in branching_ratios.items():
            
            #sum_weights = merged_selection_stats["sum_mc_weight_per_process"][str(process_id)]
            sum_weights = self.dataset_inst.n_events
            process_weight_table[0, process_id] = lumi * inclusive_xsec * br / sum_weights
=======

        # fill the process weight table
        for proc_id, br in branching_ratios.items():
            sum_weights = merged_selection_stats["sum_mc_weight_per_process"][str(proc_id)]
            process_weight_table[0, proc_id] = lumi * inclusive_xsec * br / sum_weights
>>>>>>> da70a688
    else:
        # fill the process weight table with per-process cross sections
        for process_inst in process_insts:
            if self.config_inst.campaign.ecm not in process_inst.xsecs.keys():
<<<<<<< HEAD
                continue
            #sum_weights = merged_selection_stats["sum_mc_weight_per_process"][str(process_inst.id)]
            #quick fix that need to be fixed
            ################################
            #n_evt_per_file = /self.dataset_inst.n_files
            sum_weights = self.dataset_inst.n_events
            ################################
=======
                raise KeyError(
                    f"no cross section registered for process {process_inst} for center-of-mass "
                    f"energy of {self.config_inst.campaign.ecm}",
                )
            sum_weights = merged_selection_stats["sum_mc_weight_per_process"][str(process_inst.id)]
>>>>>>> da70a688
            xsec = process_inst.get_xsec(self.config_inst.campaign.ecm).nominal
            process_weight_table[0, process_inst.id] = lumi * xsec / sum_weights


    self.process_weight_table = process_weight_table
    self.xs_process_ids = set(self.process_weight_table.rows[0])

@normalization_weights.init
def normalization_weights_init(self: Producer) -> None:
    """
    Initializes the normalization weights producer by setting up the normalization weight column.
    """
    if getattr(self, "dataset_inst", None) is None:
        return

    self.produces.add(self.weight_name)
    if self.allow_stitching:
        self.stitching_datasets = self.get_stitching_datasets()
        self.inclusive_dataset = self.get_inclusive_dataset()
    else:
        self.stitching_datasets = [self.dataset_inst]

    if (
        self.allow_stitching and
        self.get_xsecs_from_inclusive_dataset and
        self.dataset_inst == self.inclusive_dataset
    ):
        self.weight_name_incl = f"{self.weight_name}_inclusive"
        self.produces.add(self.weight_name_incl)


stitched_normalization_weights = normalization_weights.derive(
    "stitched_normalization_weights",
    cls_dict={
        "weight_name": "normalization_weight",
        "get_xsecs_from_inclusive_dataset": True,
        "allow_stitching": True,
    },
)

stitched_normalization_weights_brs_from_processes = stitched_normalization_weights.derive(
    "stitched_normalization_weights_brs_from_processes",
    cls_dict={
        "get_xsecs_from_inclusive_dataset": False,
    },
)<|MERGE_RESOLUTION|>--- conflicted
+++ resolved
@@ -281,12 +281,9 @@
         for stats in selection_stats.values():
             MergeSelectionStats.merge_counts(merged_selection_stats, stats)
     else:
-<<<<<<< HEAD
+
         merged_selection_stats = normalization_selection_stats[self.dataset_inst.name]
-=======
-        merged_selection_stats = selection_stats[self.dataset_inst.name]
-
->>>>>>> da70a688
+
     # determine all proceses at any depth in the stitching datasets
     process_insts = {
         process_inst
@@ -340,24 +337,18 @@
             if self.dataset_inst == inclusive_dataset
             else 0
         )
-<<<<<<< HEAD
+
         for process_id, br in branching_ratios.items():
             
             #sum_weights = merged_selection_stats["sum_mc_weight_per_process"][str(process_id)]
             sum_weights = self.dataset_inst.n_events
             process_weight_table[0, process_id] = lumi * inclusive_xsec * br / sum_weights
-=======
-
-        # fill the process weight table
-        for proc_id, br in branching_ratios.items():
-            sum_weights = merged_selection_stats["sum_mc_weight_per_process"][str(proc_id)]
-            process_weight_table[0, proc_id] = lumi * inclusive_xsec * br / sum_weights
->>>>>>> da70a688
+
     else:
         # fill the process weight table with per-process cross sections
         for process_inst in process_insts:
             if self.config_inst.campaign.ecm not in process_inst.xsecs.keys():
-<<<<<<< HEAD
+
                 continue
             #sum_weights = merged_selection_stats["sum_mc_weight_per_process"][str(process_inst.id)]
             #quick fix that need to be fixed
@@ -365,13 +356,6 @@
             #n_evt_per_file = /self.dataset_inst.n_files
             sum_weights = self.dataset_inst.n_events
             ################################
-=======
-                raise KeyError(
-                    f"no cross section registered for process {process_inst} for center-of-mass "
-                    f"energy of {self.config_inst.campaign.ecm}",
-                )
-            sum_weights = merged_selection_stats["sum_mc_weight_per_process"][str(process_inst.id)]
->>>>>>> da70a688
             xsec = process_inst.get_xsec(self.config_inst.campaign.ecm).nominal
             process_weight_table[0, process_inst.id] = lumi * xsec / sum_weights
 
