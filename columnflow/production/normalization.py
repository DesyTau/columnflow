--- conflicted
+++ resolved
@@ -179,9 +179,11 @@
           processes known to the config of the task, with keys being process ids.
     """
     # load the selection stats
-<<<<<<< HEAD
     normalization_selection_stats = {
-        dataset: inp["collection"][0]["stats"].load(formatter="json")
+        dataset: self.task.cached_value(
+            key=f"selection_stats_{dataset.name}",
+            func=lambda: inp["collection"][0]["stats"].load(formatter="json"),
+        )
         for dataset, inp in inputs[self.selection_stats_key].items()
     }
     # if necessary, merge the selection stats
@@ -192,12 +194,6 @@
             MergeSelectionStats.merge_counts(merged_selection_stats, stats)
     else:
         merged_selection_stats = normalization_selection_stats[self.dataset_inst.name]
-=======
-    selection_stats = self.task.cached_value(
-        key="selection_stats",
-        func=lambda: inputs["selection_stats"]["collection"][0]["stats"].load(formatter="json"),
-    )
->>>>>>> 0d5523e1
 
     # for the lookup tables below, determine the maximum process id
     process_insts = {
