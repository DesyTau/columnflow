--- conflicted
+++ resolved
@@ -338,25 +338,15 @@
             else 0
         )
 
-<<<<<<< HEAD
-        # fill the process weight table
-        for proc_id, br in branching_ratios.items():
-            #sum_weights = merged_selection_stats["sum_mc_weight_per_process"][str(proc_id)]
-            sum_weights = self.dataset_inst.n_events
-            process_weight_table[0, proc_id] = lumi * inclusive_xsec * br / sum_weights
-=======
         for process_id, br in branching_ratios.items():
             
             #sum_weights = merged_selection_stats["sum_mc_weight_per_process"][str(process_id)]
             sum_weights = self.dataset_inst.n_events
             process_weight_table[0, process_id] = lumi * inclusive_xsec * br / sum_weights
-
->>>>>>> 35d9170c
     else:
         # fill the process weight table with per-process cross sections
         for process_inst in process_insts:
             if self.config_inst.campaign.ecm not in process_inst.xsecs.keys():
-<<<<<<< HEAD
                 raise KeyError(
                     f"no cross section registered for process {process_inst} for center-of-mass "
                     f"energy of {self.config_inst.campaign.ecm}",
@@ -364,14 +354,6 @@
             #sum_weights = merged_selection_stats["sum_mc_weight_per_process"][str(process_inst.id)]
             #quick fix that need to be fixed
             ################################
-=======
-
-                continue
-            #sum_weights = merged_selection_stats["sum_mc_weight_per_process"][str(process_inst.id)]
-            #quick fix that need to be fixed
-            ################################
-            #n_evt_per_file = /self.dataset_inst.n_files
->>>>>>> 35d9170c
             sum_weights = self.dataset_inst.n_events
             ################################
             xsec = process_inst.get_xsec(self.config_inst.campaign.ecm).nominal
