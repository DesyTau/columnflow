# coding: utf-8

"""
Helpers and utilities for working with columnar libraries.
"""

from __future__ import annotations

__all__ = []

import os
import sys
import re
import math
import time
import enum

import inspect
import threading
import multiprocessing
import multiprocessing.pool
from functools import partial
from collections import namedtuple, OrderedDict, deque, defaultdict

import law
import order as od
from law.util import InsertableDict

from columnflow.types import Sequence, Callable, Any, T, Generator
from columnflow.util import (
    UNSET, maybe_import, classproperty, DotDict, DerivableMeta, Derivable, pattern_matcher,
    get_source_code, real_path,
)

np = maybe_import("numpy")
ak = maybe_import("awkward")
dak = maybe_import("dask_awkward")
uproot = maybe_import("uproot")
coffea = maybe_import("coffea")
maybe_import("coffea.nanoevents")
maybe_import("coffea.nanoevents.methods.base")
maybe_import("coffea.nanoevents.methods.nanoaod")
pq = maybe_import("pyarrow.parquet")
hist = maybe_import("hist")


# loggers
logger = law.logger.get_logger(__name__)
logger_perf = law.logger.get_logger(f"{__name__}-perf")

#: Empty-value definition in places where an integer number is expected but not present.
EMPTY_INT = -99999

#: Empty-value definition in places where a float number is expected but not present.
EMPTY_FLOAT = -99999.0

#: Columns that are always required when opening a nano file with coffea.
mandatory_coffea_columns = {"run", "luminosityBlock", "event"}

#: Information on behavior of certain collections to (re-)attach it via attach_behavior.
default_coffea_collections = {
    "Jet": {
        "type_name": "Jet",
        "check_attr": "metric_table",
        "skip_fields": "*Idx*G",
    },
    "FatJet": {
        "type_name": "FatJet",
        "check_attr": "metric_table",
        "skip_fields": "*Idx*G",
    },
    "SubJet": {
        "type_name": "Jet",
        "check_attr": "metric_table",
        "skip_fields": "*Idx*G",
    },
    "Muon": {
        "type_name": "Muon",
        "check_attr": "metric_table",
        "skip_fields": "*Idx*G",
    },
    "Electron": {
        "type_name": "Electron",
        "check_attr": "metric_table",
        "skip_fields": "*Idx*G",
    },
    "Tau": {
        "type_name": "Tau",
        "check_attr": "metric_table",
        "skip_fields": "*Idx*G",
    },
    "MET": {
        "type_name": "MissingET",
        "check_attr": "metric_table",
        "skip_fields": "*Idx*G",
    },
    "PuppiMET": {
        "type_name": "MissingET",
        "check_attr": "metric_table",
        "skip_fields": "*Idx*G",
    },
}


class ItemEval(object):
    """
    Simple item evaluation helper, similar to NumPy's ``s_``. Example:

    .. code-block:: python

        ItemEval()[0:2, ...]
        # -> (slice(0, 2), Ellipsis)

        ItemEval()("[0:2, ...]")
        # -> (slice(0, 2), Ellipsis)
    """

    def __getitem__(self, item: Any) -> Any:
        return item

    def __call__(self, s: str) -> Any:
        return eval(f"self{s}")


#: ItemEval singleton mimicking a function.
eval_item = ItemEval()


class Route(od.TagMixin):
    """
    Route objects describe the location of columns in nested arrays and are basically wrappers
    around a sequence of nested fields. Additionally, they provide convenience methods for
    conversion into column names, either in dot or nano-style underscore format.

    The constructor takes another *route* instance, a sequence of strings, or a string in dot format
    to initialize the fields. Most operators are overwritten to work with routes in a tuple-like
    fashion. Examples:

    .. code-block:: python

        route = Route("Jet.pt")
        # same as Route(("Jet", "pt"))

        len(route)
        # -> 2

        route.fields
        # -> ("Jet", "pt")

        route.column
        # -> "Jet.pt"

        route.nano_column
        # -> "Jet_pt"

        route[-1]
        # -> "pt"

        route += "jec_up"
        route.fields
        # -> ("Jet", "pt", "jec_up")

        route[1:]
        # -> "pt.jec_up"

    .. py:attribute:: fields

        type: tuple
        read-only

        The fields of this route.

    .. py:attribute:: column

        type: string
        read-only

        The name of the corresponding column in dot format.

    .. py:attribute:: nano_column

        type: string
        read-only

        The name of the corresponding column in nano-style underscore format.

    .. py:attribute:: string_column

        type: string
        read-only

        The name of the corresponding column in dot format, but only consisting of string fields,
        i.e., without slicing or indexing fields.

    .. py:attribute:: string_nano_column

        type: string
        read-only

        The name of the corresponding column in nano-style underscore format, but only consisting of
        string fields, i.e., without slicing or indexing fields.
    """

    DOT_SEP = "."
    NANO_SEP = "_"

    @classmethod
    def slice_to_str(cls, s: slice) -> str:
        s_str = ("" if s.start is None else str(s.start)) + ":"
        s_str += "" if s.stop is None else str(s.stop)
        if s.step is not None:
            s_str += f":{s.step}"
        return s_str

    @classmethod
    def _join(
        cls,
        sep: str,
        fields: Sequence[str | int | slice | type(Ellipsis) | list | tuple],
        _outer: bool = True,
    ) -> str:
        """
        Joins a sequence of *fields* into a string with a certain separator *sep* and returns it.
        """
        s = ""
        for field in fields:
            if isinstance(field, str):
                s += (sep if s else "") + (field if _outer else f"'{field}'")
            elif isinstance(field, int):
                s += f"[{field}]" if _outer else str(field)
            elif isinstance(field, slice):
                field_str = cls.slice_to_str(field)
                s += f"[{field_str}]" if _outer else field_str
            elif isinstance(field, type(Ellipsis)):
                s += "[...]" if _outer else "..."
            elif isinstance(field, tuple):
                field_str = ",".join(cls._join(sep, [f], _outer=False) for f in field)
                s += f"[{field_str}]" if _outer else field_str
            elif isinstance(field, list):
                field_str = ",".join(cls._join(sep, [f], _outer=False) for f in field)
                field_str = f"[{field_str}]"
                s += f"[{field_str}]" if _outer else field_str
            else:
                raise TypeError(f"cannot interpret field '{field}' for joining")
        return s

    @classmethod
    def join(
        cls,
        fields: Sequence[str | int | slice | type(Ellipsis) | list | tuple],
    ) -> str:
        """
        Joins a sequence of strings into a string in dot format and returns it.
        """
        return cls._join(cls.DOT_SEP, fields)

    @classmethod
    def join_nano(
        cls,
        fields: Sequence[str | int | slice | type(Ellipsis) | list | tuple],
    ) -> str:
        """
        Joins a sequence of strings into a string in nano-style underscore format and returns it.
        """
        return cls._join(cls.NANO_SEP, fields)

    @classmethod
    def _split(
        cls,
        sep: str,
        column: str,
    ) -> tuple[str | int | slice | type(Ellipsis) | list | tuple]:
        """
        Splits a string at a separator *sep* and returns the fragments, potentially with selection,
        slice and advanced indexing expressions.

        :param sep: Separator to be used to split *column* into subcomponents
        :param column: Name of the column to be split
        :raises ValueError: If *column* is malformed, specifically if brackets are not encountered
            in pairs (i.e. opening backet w/o closing and vice versa).
        :return: tuple of subcomponents extracted from *column*
        """
        # first extract and replace possibly nested slices
        # note: a regexp would be far cleaner, but there are edge cases which possibly require
        #       sequential regexp evaluations which might be less maintainable
        slices = []
        repl = lambda i: f"__slice_{i}__"
        repl_cre = re.compile(r"^__slice_(\d+)__$")
        while True:
            depth = 0
            slice_start = -1
            for i, s in enumerate(column):
                if s == "[":
                    depth += 1
                    # remember the starting point when the slice started
                    if depth == 1:
                        slice_start = i
                elif s == "]":
                    if depth <= 0:
                        raise ValueError(f"invalid column format '{column}'")
                    depth -= 1
                    # when we are back at depth 0, the slice ended
                    if depth == 0:
                        # save the slice
                        slices.append(column[slice_start:i + 1])
                        # insert a temporary replacement
                        start = column[:slice_start]
                        tmp = repl(len(slices) - 1)
                        rest = column[i + 1:]
                        if rest and not rest.startswith((sep, "[")):
                            raise ValueError(f"invalid column format '{column}'")
                        column = start + (sep if start else "") + tmp + rest
                        # start over
                        break
            else:
                # when this point is reached all slices have been replaced
                break

        # evaluate all slices
        slices = [eval_item(s) for s in slices]

        # split parts and fill back evaluated slices
        parts = []
        for part in column.split(sep):
            m = repl_cre.match(part)
            parts.append(slices[int(m.group(1))] if m else part)

        return tuple(parts)

    @classmethod
    def split(cls, column: str) -> tuple[str | int | slice | type(Ellipsis) | list | tuple]:
        """
        Splits a string assumed to be in dot format and returns the fragments, potentially with
        selection, slice and advanced indexing expressions.

        :param column: Name of the column to be split
        :raises ValueError: If *column* is malformed, specifically if brackets
            are not encountered in pairs (i.e. opening backet w/o closing and vice versa).
        :return: tuple of subcomponents extracted from *column*
        """
        return cls._split(cls.DOT_SEP, column)

    @classmethod
    def split_nano(cls, column: str) -> tuple[str | int | slice | type(Ellipsis) | list | tuple]:
        """
        Splits a string assumed to be in nano-style underscore format and returns the fragments,
        potentially with selection, slice and advanced indexing expressions.

        :param column: Name of the column to be split
        :raises ValueError: If *column* is malformed, specifically if brackets are not encountered
            in pairs (i.e. opening backet w/o closing and vice versa).
        :return: tuple of subcomponents extracted from *column*
        """
        return cls._split(cls.NANO_SEP, column)

    def __init__(self, route: Any | None = None, tags: dict | None = None):
        super().__init__(tags=tags)

        # initial storage of fields
        self._fields = []

        # use the add method to set the initial value
        if route:
            self.add(route)

            # when route was a Route instance itself, add its tags
            if isinstance(route, Route):
                self.add_tag(route.tags)

    @property
    def fields(self) -> tuple:
        return tuple(self._fields)

    @property
    def column(self) -> str:
        return self.join(self._fields)

    @property
    def nano_column(self) -> str:
        return self.join_nano(self._fields)

    @property
    def string_column(self) -> str:
        return self.join(f for f in self._fields if isinstance(f, str))

    @property
    def string_nano_column(self) -> str:
        return self.join_nano(f for f in self._fields if isinstance(f, str))

    def __str__(self) -> str:
        return self.join(self._fields)

    def __repr__(self) -> str:
        tags = ""
        if self.tags:
            tags = f" (tags={','.join(sorted(self.tags))})"
        return f"<{self.__class__.__name__} '{self}'{tags} at {hex(id(self))}>"

    def __hash__(self) -> int:
        return hash(str(self.fields))

    def __len__(self) -> int:
        return len(self._fields)

    def __eq__(self, other: Route | str | Sequence[str | int | slice | type(Ellipsis) | list]) -> bool:
        if isinstance(other, Route):
            return self.fields == other.fields
        if isinstance(other, (list, tuple)):
            return self.fields == tuple(other)
        if isinstance(other, str):
            return self.column == other
        return False

    def __lt__(self, other: Route | str | Sequence[str | int | slice | type(Ellipsis) | list]) -> bool:
        if isinstance(other, Route):
            return self.fields < other.fields
        if isinstance(other, (list, tuple)):
            return self.fields < tuple(other)
        if isinstance(other, str):
            return self.column < other
        return False

    def __bool__(self) -> bool:
        return len(self._fields) > 0

    def __nonzero__(self) -> bool:
        return self.__bool__()

    def __add__(
        self,
        other: Route | str | Sequence[str | int | slice | type(Ellipsis) | list | tuple],
    ) -> Route:
        route = self.copy()
        route.add(other)
        return route

    def __radd__(
        self,
        other: Route | str | Sequence[str | int | slice | type(Ellipsis) | list | tuple],
    ) -> Route:
        other = Route(other)
        other.add(self)
        return other

    def __iadd__(
        self,
        other: Route | str | Sequence[str | int | slice | type(Ellipsis) | list | tuple],
    ) -> Route:
        self.add(other)
        return self

    def __getitem__(
        self,
        index: Any,
    ) -> Route | str | int | slice | type(Ellipsis) | list | tuple:
        # detect slicing and return a new instance with the selected fields
        field = self._fields.__getitem__(index)
        return field if isinstance(index, int) else self.__class__(field)

    def __setitem__(
        self,
        index: Any,
        value: str | int | slice | type(Ellipsis) | list | tuple,
    ) -> None:
        self._fields.__setitem__(index, value)

    def add(
        self,
        other: Route | str | Sequence[str | int | slice | type(Ellipsis) | list | tuple],
    ) -> None:
        """
        Adds an *other* route instance, or the fields extracted from either a sequence of strings or
        a string in dot format to the fields if *this* instance. A *ValueError* is raised when
        *other* could not be interpreted.
        """
        if isinstance(other, Route):
            self._fields.extend(other._fields)
        elif isinstance(other, (list, tuple)):
            self._fields.extend(list(other))
        elif isinstance(other, str):
            self._fields.extend(self.split(other))
        else:
            raise ValueError(f"cannot add '{other}' to route '{self}'")

    def pop(self, index: int = -1) -> str:
        """
        Removes a field at *index* and returns it.
        """
        return self._fields.pop(index)

    def reverse(self) -> None:
        """
        Reverses the fields of this route in-place.
        """
        self._fields[:] = self._fields[::-1]

    def copy(self) -> Route:
        """
        Returns a copy if this instance.
        """
        return self.__class__(self._fields)

    def apply(
        self,
        ak_array: ak.Array,
        null_value: Any = UNSET,
    ) -> ak.Array:
        """
        Returns a selection of *ak_array* using the fields in this route. When the route is empty,
        *ak_array* is returned unchanged. When *null_value* is set, it is used to fill up missing
        elements in the selection corresponding to this route. Example:

        .. code-block:: python

            # select the 6th jet in each event
            Route("Jet.pt[:, 5]").apply(events)
            # -> might lead to "index out of range" errors for events with fewer jets

            Route("Jet.pt[:, 5]").apply(events, -999)
            # -> [
            #     34.15625,
            #     17.265625,
            #     -999.0,  # 6th jet was missing here
            #     19.40625,
            #     ...
            # ]
        """
        if not self:
            return ak_array

        pad = null_value is not UNSET

        # traverse fields and perform the lookup iteratively
        res = ak_array
        for i, f in enumerate(self._fields):
            # in most scenarios we can just look for the field except when
            # - padding is enabled, and
            # - f is the last field, and
            # - f is an integer (indexing), list (advanced indexing) or tuple (slicing)
            if not pad or not isinstance(f, (list, tuple, int)) or i < len(self) - 1:
                res = res[f]

            else:
                # at this point f is either an integer, a list or a tuple and padding is enabled,
                # so determine the pad size depending on f
                max_idx = -1
                pad_axis = 0
                if isinstance(f, int):
                    max_idx = f
                elif isinstance(f, list):
                    if all(isinstance(i, int) for i in f):
                        max_idx = max(f)
                else:  # tuple
                    last = f[-1]
                    if isinstance(last, int):
                        max_idx = last
                        pad_axis = len(f) - 1
                    elif isinstance(last, list) and all(isinstance(i, int) for i in last):
                        max_idx = max(last)
                        pad_axis = len(f) - 1

                # do the padding on the last axis
                if max_idx >= 0:
                    res = ak.pad_none(res, max_idx + 1, axis=pad_axis)

                # lookup the field
                res = res[f]

                # fill nones
                if max_idx >= 0 and null_value is not None:
                    # res can be an array or a value itself
                    # TODO: is there a better check than testing for the type attribute?
                    if getattr(res, "type", None) is None:
                        if res is None:
                            res = null_value
                    else:
                        res = ak.fill_none(res, null_value)

        return res


class ColumnCollection(enum.Flag):
    """
    Enumeration containing flags that describe arbitrary collections of columns.
    """

    MANDATORY_COFFEA = enum.auto()
    ALL_FROM_CALIBRATOR = enum.auto()
    ALL_FROM_CALIBRATORS = enum.auto()
    ALL_FROM_SELECTOR = enum.auto()
    ALL_FROM_PRODUCER = enum.auto()
    ALL_FROM_PRODUCERS = enum.auto()
    ALL_FROM_ML_EVALUATION = enum.auto()


def get_ak_routes(
    ak_array: ak.Array,
    max_depth: int = 0,
) -> list[Route]:
    """
    Extracts all routes pointing to columns of a potentially deeply nested awkward array *ak_array*
    and returns them in a list of :py:class:`Route` instances. Example:

    .. code-block:: python

        # let arr be a nested array (e.g. from opening nano files via coffea)
        # (note that route objects serialize to strings using dot format)

        print(get_ak_routes(arr))
        # [
        #    "event",
        #    "luminosityBlock",
        #    "run",
        #    "Jet.pt",
        #    "Jet.mass",
        #    ...
        # ]

    When positive, *max_depth* controls the maximum size of returned route tuples. When negative,
    routes are shortened by the passed amount of elements. In both cases, only unique routes are
    returned.
    """
    routes = []

    # use recursive lookup pattern over (container, current route) pairs
    lookup = [(ak_array, ())]
    while lookup:
        arr, fields = lookup.pop(0)
        if getattr(arr, "fields", None) and (max_depth <= 0 or len(fields) < max_depth):
            # extend the lookup with nested fields
            lookup.extend([
                (arr[field], fields + (field,))
                for field in arr.fields
            ])
        else:
            # no sub fields found or positive max_depth reached, store the route
            # but check negative max_depth first
            if max_depth < 0:
                fields = fields[:max_depth]
            # create the route
            route = Route(fields)
            # add when not empty and unique
            if route and route not in routes:
                routes.append(route)

    return routes


def has_ak_column(
    ak_array: ak.Array,
    route: Route | Sequence[str] | str,
) -> bool:
    """
    Returns whether an awkward array *ak_array* contains a nested field identified by a *route*. A
    route can be a :py:class:`Route` instance, a tuple of strings where each string refers to a
    subfield, e.g. ``("Jet", "pt")``, or a string with dot format (e.g. ``"Jet.pt"``).
    """
    route = Route(route)

    # handle empty route
    if not route:
        return False

    try:
        route.apply(ak_array)
    except (ValueError, IndexError):
        return False

    return True


def set_ak_column(
    ak_array: ak.Array,
    route: Route | Sequence[str] | str,
    value: ak.Array,
    value_type: type | str | None = None,
) -> ak.Array:
    """
    Inserts a new column into awkward array *ak_array* and returns a new view with the column added
    or overwritten.

    The column can be defined through a route, i.e., a :py:class:`Route` instance, a tuple of
    strings where each string refers to a subfield, e.g. ``("Jet", "pt")``, or a string with dot
    format (e.g. ``"Jet.pt"``), and the column *value* itself. Intermediate, non-existing fields are
    automatically created. When a *value_type* is defined, *ak_array* is casted into this type
    before it is inserted.

    Example:

    .. code-block:: python

        arr = ak.zip({"Jet": {"pt": [30], "eta": [2.5]}})

        set_ak_column(arr, "Jet.mass", [40])
        set_ak_column(arr, "Muon.pt", [25])  # creates subfield "Muon" first

    .. note::

        Issues can arise in cases where the route to add already exists and has a different type
        than the newly added *value*. For this reason, existing columns are removed first, creating
        a view to operate on.
    """
    route = Route(route)

    # handle empty route
    if not route:
        raise ValueError("route must not be empty")

    # cast type
    if value_type:
        value = ak.values_astype(value, value_type)

    # force creating a view for consistent behavior
    orig_fields = ak_array.fields
    ak_array = ak.Array(ak_array)

    # when there is only one field, and route refers to that field, ak_array will be empty
    # after the removal in the next step and all shape information might get lost,
    # so in this case add the value first as a dummy column and remove it afterwards
    match_only_existing = len(orig_fields) == 1 and len(route) == 1 and orig_fields[0] == route[0]
    if match_only_existing:
        tmp_field = f"tmp_field_{id(object())}"
        ak_array = ak.with_field(ak_array, value, tmp_field)

    # try to remove the route first so that existing columns are not overwritten but re-inserted
    ak_array = remove_ak_column(ak_array, route, silent=True)

    # trivial case
    if len(route) == 1:
        ak_array = ak.with_field(ak_array, value, route.fields)

        # remove the tmp field if existing
        if match_only_existing:
            ak_array = remove_ak_column(ak_array, tmp_field, silent=True)

        return ak_array

    # identify existing parts of the subroute
    # example: route is ("a", "b", "c"), "a" exists, the sub field "b" does not, "c" should be set
    sub_route = route.copy()
    missing_sub_route = Route()
    while sub_route:
        if has_ak_column(ak_array, sub_route):
            break
        missing_sub_route += sub_route.pop()
    missing_sub_route.reverse()

    # add the first missing field to the sub route which will be used by __setitem__
    if missing_sub_route:
        sub_route += missing_sub_route.pop(0)

    # use the remaining missing sub route to wrap the value via ak.zip, generating new sub fields
    while missing_sub_route:
        value = ak.zip({missing_sub_route.pop(): value})

    # insert the value
    ak_array = ak.with_field(ak_array, value, sub_route.fields)

    return ak_array


def remove_ak_column(
    ak_array: ak.Array,
    route: Route | Sequence[str] | str,
    remove_empty: bool = True,
    silent: bool = False,
) -> ak.Array:
    """
    Removes a *route* from an awkward array *ak_array* and returns a new view with the corresponding
    column removed. When *route* points to a nested field that would be empty after removal, the
    parent field is removed completely unless *remove_empty* is *False*.

    Note that *route* can be a :py:class:`Route` instance, a sequence of strings where each string
    refers to a subfield, e.g. ``("Jet", "pt")``, or a string with dot format (e.g. ``"Jet.pt"``).
    Unless *silent* is *True*, a *ValueError* is raised when the route does not exist.
    """
    # force creating a view for consistent behavior
    ak_array = ak.Array(ak_array)

    # verify that the route is not empty
    route = Route(route)
    if not route:
        if silent:
            return ak_array
        raise ValueError("route must not be empty")

    # verify that the route exists
    if not has_ak_column(ak_array, route):
        if silent:
            return ak_array
        raise ValueError(f"no column found in array for route '{route}'")

    # remove it
    ak_array = ak.without_field(ak_array, route.fields)

    # remove empty parent fields
    if remove_empty and len(route) > 1:
        for i in range(len(route) - 1):
            parent_route = route[:-(i + 1)]
            if not parent_route.apply(ak_array).fields:
                ak_array = ak.without_field(ak_array, parent_route.fields)

    return ak_array


def add_ak_alias(
    ak_array: ak.Array,
    src_route: Route | Sequence[str] | str,
    dst_route: Route | Sequence[str] | str,
    remove_src: bool = False,
    missing_strategy: str = "original",
) -> ak.Array:
    """
    Adds an alias to an awkward array *ak_array* pointing the array at *src_route* to *dst_route*
    and returns a new view with the alias applied.

    Note that existing columns referred to by *dst_route* might be overwritten. When *remove_src* is
    *True*, a view of the input array is returned with the column referred to by *src_route*
    missing. Both routes can be :py:class:`Route` instances, a tuple of strings where each string
    refers to a subfield, e.g. ``("Jet", "pt")``, or a string with dot format (e.g. ``"Jet.pt"``).

    In case *src_route* does not exist, *missing_strategy* is applied:

        - ``"original"``: If existing, *dst_route* remains unchanged.
        - ``"remove"``: If existing, *dst_route* is removed.
        - ``"raise"``: A *ValueError* is raised.

    Examples:

    .. code-block:: python

        # example 1
        events = ak.Array(...)  # contains Jet.pt and Jet.pt_jec_up

        events = add_ak_alias(events, "Jet.pt_jec_up", "Jet.pt")
        # -> events.Jet.pt will now be the same as Jet.pt_jec_up

        events = add_ak_alias(events, "Jet.pt_jec_up", "Jet.pt", remove_src=True)
        # -> again, events.Jet.pt will now be the same as Jet.pt_jec_up but the latter is removed


        # example 2
        events = ak.Array(...)  # contains only Jet.pt

        events = add_ak_alias(events, "Jet.pt_jec_up", "Jet.pt")
        # -> the source column "Jet.pt_jec_up" does not exist, so nothing happens

        events = add_ak_alias(events, "Jet.pt_jec_up", "Jet.pt", missing_strategy="raise")
        # -> an exception will be raised since the source column is missing

        events = add_ak_alias(events, "Jet.pt_jec_up", "Jet.pt", missing_strategy="remove")
        # -> the destination column "Jet.pt" will be removed as there is no source column to alias
    """
    # check the strategy
    strategies = ("original", "remove", "raise")
    if missing_strategy not in strategies:
        raise ValueError(
            f"unknown missing_strategy '{missing_strategy}', valid values are {strategies}",
        )

    # convert to routes
    src_route = Route(src_route)
    dst_route = Route(dst_route)

    # check that the src exists
    if has_ak_column(ak_array, src_route):
        # add the alias, potentially overwriting existing columns
        ak_array = set_ak_column(ak_array, dst_route, src_route.apply(ak_array))

        # remove the source column
        if remove_src:
            ak_array = remove_ak_column(ak_array, src_route)

    else:
        # the source column does not exist, so apply the missing_strategy
        if missing_strategy == "raise":
            # complain
            raise ValueError(f"no column found in array for route '{src_route}'")
        if missing_strategy == "remove":
            # remove the actual destination column
            ak_array = remove_ak_column(ak_array, dst_route)

    return ak_array


def add_ak_aliases(
    ak_array: ak.Array,
    aliases: dict[Route | Sequence[str] | str, Route | Sequence[str], str],
    **kwargs: dict[str, Any],
) -> ak.Array:
    """
    Adds multiple *aliases*, given in a dictionary mapping destination columns to source columns, to
    an awkward array *ak_array* and returns a new view with the aliases applied.

    Each column in this dictionary can be referred to by a :py:class:`Route` instance, a tuple of
    strings where each string refers to a subfield, e.g. ``("Jet", "pt")``, or a string with dot
    format (e.g. ``"Jet.pt"``).

    All additional *kwargs* are forwarded to :py:func:`add_ak_aliases`.
    """
    # add all aliases
    for dst_route, src_route in aliases.items():
        ak_array = add_ak_alias(ak_array, src_route, dst_route, **kwargs)

    return ak_array


def update_ak_array(
    ak_array: ak.Array,
    *others: ak.Array,
    overwrite_routes: bool | list[Route | Sequence[str], str] = True,
    add_routes: bool | list[Route | Sequence[str], str] = False,
    concat_routes: bool | list[Route | Sequence[str], str] = False,
) -> ak.Array:
    """
    Updates an awkward array *ak_array* with the content of multiple different arrays *others* and
    potentially (see below) returns a new view. Internally, :py:func:`get_ak_routes` is used to
    obtain the list of all routes pointing to potentially deeply nested arrays.

    If two columns overlap during this update process, four different cases can be configured to
    occur:

        1. If *concat_routes* is either *True* or a list of routes containing the route in question,
           the columns are concatenated along the last axis. This obviously implies that their
           shapes must be compatible.
        2. If case 1 does not apply and *add_routes* is either *True* or a list of routes containing
           the route in question, the columns are added using the plus operator, forwarding the
           actual implementation to awkward.
        3. If cases 1 and 2 do not apply and *overwrite_routes* is either *True* or a list of routes
           containing the route in question, new columns (right most in *others*) overwrite
           existing ones. A new view is returned in case this case occurs at least once.
        4. If none of the cases above apply, columns remain unchanged.
    """
    # force creating a view for consistent behavior
    ak_array = ak.Array(ak_array)

    # trivial case
    if not others:
        return ak_array

    # helpers to cache calls to has_ak_column for ak_array
    _has_column_cache = {Route(route): True for route in get_ak_routes(ak_array)}

    def has_ak_column_cached(route):
        if route not in _has_column_cache:
            _has_column_cache[route] = has_ak_column(ak_array, route)
        return _has_column_cache[route]

    # helpers to check if routes can be overwritten, added or concatenated
    def _match_route(matcher, cache, route):
        if route not in cache:
            cache[route] = matcher(route.column)
        return cache[route]

    # helper to create a matching function for routes
    def _create_matcher(routes):
        if isinstance(routes, (list, tuple, set)):
            return pattern_matcher([Route(route).column for route in routes])
        return lambda route: bool(routes)

    # decision helpers
    do_overwrite = partial(_match_route, _create_matcher(overwrite_routes), {})
    do_add = partial(_match_route, _create_matcher(add_routes), {})
    do_concat = partial(_match_route, _create_matcher(concat_routes), {})

    # go through all other arrays and merge their columns
    for other in others:
        for route in get_ak_routes(other):
            if has_ak_column_cached(route):
                if do_concat(route):
                    # concat and reassign
                    ak_array = set_ak_column(
                        ak_array,
                        route,
                        ak.concatenate((route.apply(ak_array), route.apply(other)), axis=-1),
                    )
                elif do_add(route):
                    # add and reassign
                    ak_array = set_ak_column(
                        ak_array,
                        route,
                        route.apply(ak_array) + route.apply(other),
                    )
                elif do_overwrite(route):
                    # delete the column first for type safety and then re-add it
                    ak_array = remove_ak_column(ak_array, route)
                    ak_array = set_ak_column(ak_array, route, route.apply(other))
            else:
                # the route is new, so add it and manually tell the cache
                ak_array = set_ak_column(ak_array, route, route.apply(other))
                _has_column_cache[route] = True

    return ak_array


def flatten_ak_array(
    ak_array: ak.Array,
    routes: Sequence | set | Callable[[str], bool] | None = None,
    nano_format: bool = False,
) -> OrderedDict:
    """
    Flattens a nested awkward array *ak_array* into a dictionary that maps joined column names to
    single awkward arrays. The returned dictionary might be used in conjuction with ``ak.Array`` to
    create a single array again.

    :py:func:`get_ak_routes` is used internally to determine the nested structure of the array.
    Names of flat columns in the returned dictionary follow the standard dot format by default, and
    nano-style underscore format if *nano_format* is *True*. The columns to save can be defined via
    *routes* which can be a sequence or set of column names or a function receiving a column name
    and returning a bool.
    """
    # use an ordered mapping to somewhat preserve row adjacency
    flat_array = OrderedDict()

    # helper to evaluate whether to keep a column
    keep_route = lambda column: True
    if isinstance(routes, (list, tuple, set)):
        keep_route = pattern_matcher([Route(route).column for route in routes])
    elif callable(routes):
        keep_route = routes

    # go through routes, create new names and store arrays
    for route in get_ak_routes(ak_array):
        if keep_route(route.column):
            flat_array[route.nano_column if nano_format else route.column] = route.apply(ak_array)

    return flat_array


def sort_ak_fields(
    ak_array: ak.Array,
    sort_fn: Callable[[str], int] | None = None,
) -> ak.Array:
    """
    Recursively sorts all fields of an awkward array *ak_array* and returns a new view. When a
    *sort_fn* is set, it is used internally for sorting field names.
    """
    # first identify all sub fields that need to be sorted (i.e. those that have fields themselves)
    fields_to_sort = []
    lookup = [(field,) for field in ak_array.fields]
    while lookup:
        fields = lookup.pop(0)
        arr = ak_array[fields]
        if arr.fields:
            fields_to_sort.append(fields)
            lookup.extend([fields + (field,) for field in arr.fields])

    # sort them, starting at highest depth
    for fields in reversed(fields_to_sort):
        arr = ak_array[fields]
        sorted_fields = sorted(arr.fields, key=sort_fn)
        if tuple(arr.fields) != tuple(sorted_fields):
            ak_array = set_ak_column(ak_array, fields, arr[sorted_fields])

    # sort the top level fields
    if len(ak_array.fields) > 1:
        sorted_fields = sorted(ak_array.fields, key=sort_fn)
        if tuple(ak_array.fields) != tuple(sorted_fields):
            ak_array = ak_array[sorted_fields]

    return ak_array


def sorted_ak_to_parquet(
    ak_array: ak.Array,
    *args,
    **kwargs,
) -> None:
    """
    Sorts the fields in an awkward array *ak_array* recursively with :py:func:`sort_ak_fields` and
    saves it as a parquet file using ``awkward.to_parquet`` which receives all additional *args* and
    *kwargs*.

    .. note::

        Since the order of fields in awkward arrays resulting from reading nano files might be
        arbitrary (depending on streamer info in the original root files), but formats such as
        parquet highly depend on the order for building internal table schemas, one should always
        make use of this function! Otherwise, operations like file merging might fail due to
        differently ordered schemas.
    """
    # sort fields
    ak_array = sort_ak_fields(ak_array)

    # disable extensionarrays
    kwargs["extensionarray"] = False

    # TODO: empty fields cannot be saved to parquet, but for that we would need to identify them
    ak.to_parquet(ak_array, *args, **kwargs)


def sorted_ak_to_root(
    ak_array: ak.Array,
    path: str,
    tree_name: str = "events",
) -> None:
    """
    Sorts the fields in an awkward array *ak_array* recursively with :py:func:`sort_ak_fields` and
    saves it as a root tree named *tree_name* to a file at *path* using uproot.

    Please note that optional types, denoted by e.g. ``"?float32"``, cannot be saved in root trees
    and are therefore converted to their non-optional equivalent using :py:func:`awkward.drop_none`.

    :param ak_array: The input array.
    :param path: The path of the root file to create.
    :param tree_name: The name of the tree to create inside the root file.
    """
    # sort fields
    ak_array = sort_ak_fields(ak_array)

    # drop nones
    ak_array = ak.drop_none(ak_array, axis=None)
    for r in get_ak_routes(ak_array):
        ak_array = set_ak_column(ak_array, r, ak.drop_none(r.apply(ak_array), axis=-1))

    # prepare the output path
    path = real_path(path)
    if not os.path.exists(os.path.dirname(path)):
        os.makedirs(os.path.dirname(path))

    # create the file
    f = uproot.recreate(path)
    f[tree_name] = {field: ak_array[field] for field in ak_array.fields}
    f.close()


def sorted_indices_from_mask(
    mask: ak.Array,
    metric: ak.Array,
    sort_axis: int = -1,
    ascending: bool = True,
) -> ak.Array:
    """
    Takes a boolean *mask* and converts it to an array of indices, sorted using a *metric* of equal
    size along a *sort_axis* and, by default, in *ascending* order. Example:

    .. code-block:: python

        mask = [[True, False, False, True], ...]
        metric = [[5.0, 1.0, 0.9, 4.1], ...]

        sorted_indices_from_mask(mask, metric)
        # -> [[3, 0], ...]

    :param mask: The boolean mask.
    :param metric: The metric to sort by.
    :param sort_axis: The axis along which to sort.
    :param ascending: Whether to sort in ascending order.
    :return: An array of sorted indices.
    """
    indices = ak.argsort(metric, axis=sort_axis, ascending=ascending)
    return indices[mask[indices]]


def mask_from_indices(indices: np.array | ak.Array, layout_array: ak.Array) -> ak.Array:
    """
    Takes an array of *indices* and a *layout_array* and returns a boolean mask with the same shape
    as *layout_array* where values at *indices* are set to *True*. Example:

    .. code-block:: python

        indices = [[2, 0], ...]
        layout_array = [[x, y, z], ...]

        mask_from_indices(indices, layout_array)
        # -> [[True, False, True], ...]

    :param indices: The indices to set to *True*.
    :param layout_array: The layout array to use as a template.
    :return: A boolean mask with the same shape as *layout_array*.
    """
    # create a flat mask starting with false
    flat_mask = flat_np_view(ak.full_like(layout_array, False, dtype=bool))
    # use offsets of the layout to create increasing indices
    flat_indices = flat_np_view((indices + layout_array.layout.offsets.data[:-1, ..., None]))
    # set the indices to true
    flat_mask[flat_indices] = True
    # layout the mask
    return layout_ak_array(flat_mask, layout_array)


def full_like(layout_array: ak.Array, value: Any, *, dtype: Any = None, **kwargs) -> ak.Array:
    """
    Creates an awkward array with the same layout as *layout_array* and fills it with a constant
    *value* of type *dtype*. The difference to awkward's standalone ``ak.full_like`` is that all
    original parameters (like docstrings, annotations, etc.) are removed from the layout of the
    resulting array.

    :param layout_array: The layout array to use as a template.
    :param value: The value to fill the array with.
    :param dtype: The data type of the array.
    :return: An awkward array with the same layout as *layout_array* and filled with *value*.
    """
    return ak.without_parameters(ak.full_like(layout_array, value, dtype=dtype, **kwargs))


def fill_at(
    ak_array: ak.Array,
    where: ak.Array,
    route: Route | str,
    value: float | int,
    *,
    value_type: type | str | None = None,
) -> ak.Array:
    """
    Fills a column identified through *route* in an *ak_array* with a *value* where a
    corresponding *where* mask is *True*.

    :param ak_array: The input array.
    :param where: The boolean mask where to fill the value.
    :param route: The route describing the column to fill.
    :param value: The value to fill.
    :param value_type: The data type of the value. Inferred from value if not set.
    :return: A new array with the value filled at the specified route.
    """
    # cast to route
    route = Route(route)

    # create new values with selective values
    new_values = ak.where(where, value, route.apply(ak_array))

    # insert back
    return set_ak_column(ak_array, route, new_values, value_type=value_type)


def attach_behavior(
    ak_array: ak.Array,
    type_name: str,
    behavior: dict | None = None,
    keep_fields: Sequence[str] | None = None,
    skip_fields: Sequence[str] | None = None,
) -> ak.Array:
    """
    Attaches behavior of type *type_name* to an awkward array *ak_array* and returns it. *type_name*
    must be a key of a *behavior* dictionary which defaults to the "behavior" attribute of
    *ak_array* when present. Otherwise, a *ValueError* is raised.

    By default, all subfields of *ak_array* are kept. For further control, *keep_fields*
    (*skip_fields*) can contain names or name patterns of fields that are kept (filtered).
    *keep_fields* has priority, i.e., when it is set, *skip_fields* is not considered.
    """
    if behavior is None:
        behavior = getattr(ak_array, "behavior", None) or coffea.nanoevents.methods.nanoaod.behavior
        if behavior is None:
            raise ValueError(
                f"behavior for type '{type_name}' is not set and not existing in input array",
            )

    # prepare field skipping
    if keep_fields and skip_fields:
        raise Exception("can only pass one of 'keep_fields' and 'skip_fields'")

    keep_field = lambda field: True
    if keep_fields or skip_fields:
        requested_fields = law.util.make_list(keep_fields or skip_fields)
        requested_fields = {
            field
            for field in ak_array.fields
            if law.util.multi_match(field, requested_fields)
        }
        keep_field = (
            (lambda field: field in requested_fields)
            if keep_fields else
            (lambda field: field not in requested_fields)
        )

    return ak.zip(
        {field: ak_array[field] for field in ak_array.fields if keep_field(field)},
        with_name=type_name,
        behavior=behavior,
    )


def attach_coffea_behavior(
    ak_array: ak.Array,
    collections: dict | Sequence | None = None,
) -> ak.Array:
    """
    Add coffea's NanoEvents behavior to collections in an *ak_array*. When empty, *collections*
    defaults to :py:attr:``default_coffea_collections``.

    :param ak_array: The input array.
    :param collections: The collections to attach behavior to.
    :return: The array with the behavior attached.
    """
    # update or reduce collection info
    _collections = default_coffea_collections
    if isinstance(collections, dict):
        _collections = _collections.copy()
        _collections.update(collections)
    elif isinstance(collections, (list, tuple)):
        _collections = {
            name: info
            for name, info in _collections.items()
            if name in collections
        }

    for name, info in _collections.items():
        if not info:
            continue

        # get the collection to update
        if name not in ak_array.fields:
            continue
        coll = ak_array[name]

        # when a check_attr is defined, do nothing in case it already exists
        if info.get("check_attr") and getattr(coll, info["check_attr"], None) is not None:
            continue

        # default infos
        type_name = info.get("type_name") or name
        skip_fields = info.get("skip_fields")

        # apply the behavior
        ak_array = set_ak_column(
            ak_array,
            name,
            attach_behavior(coll, type_name, skip_fields=skip_fields),
        )

    return ak_array


def layout_ak_array(data_array: np.array | ak.Array, layout_array: ak.Array) -> ak.Array:
    """
    Takes a *data_array* and structures its contents into the same structure as *layout_array*, with
    up to one level of nesting. In particular, this function can be used to create new awkward
    arrays from existing numpy arrays and forcing a known, potentially ragged shape to it. Example:

    .. code-block:: python

        a = np.array([1.0, 2.0, 3.0, 4.0, 5.0])
        b = ak.Array([[], [0, 0], [], [0, 0, 0]])

        c = layout_ak_array(a, b)
        # <Array [[], [1.0, 2.0], [], [3.0, 4.0, 5.0]] type='4 * var * float32'>
    """
    return ak.unflatten(ak.flatten(data_array, axis=None), ak.num(layout_array, axis=1), axis=0)


def flat_np_view(ak_array: ak.Array, axis: int | None = None) -> np.array:
    """
    Takes an *ak_array* and returns a fully flattened numpy view. The flattening is applied along
    *axis*. See *ak.flatten* for more info.
    """
    return np.asarray(ak.flatten(ak_array, axis=axis))


def ak_copy(ak_array: ak.Array) -> ak.Array:
    """
    Workaround for ``ak.copy`` which currently fails to copy arrays with coffea nano-style behavior
    attached to them. As soon as this is functional again, this function should be deprecated and
    removed.
    """
    return layout_ak_array(np.array(ak.flatten(ak_array)), ak_array)


<<<<<<< HEAD
=======

>>>>>>> 35d9170c
def fill_hist(
    h: hist.Hist,
    data: ak.Array | np.array | dict[str, ak.Array | np.array],
    *,
    last_edge_inclusive: bool | None = None,
    fill_kwargs: dict[str, Any] | None = None,
) -> None:
    """
    Fills a histogram *h* with data from an awkward array, numpy array or nested dictionary *data*.
    The data is assumed to be structured in the same way as the histogram axes. If
    *last_edge_inclusive* is *True*, values that would land exactly on the upper-most bin edge of an
    axis are shifted into the last bin. If it is *None*, the behavior is determined automatically
    and depends on the variable axis type. In this case, shifting is applied to all continuous,
    non-circular axes.
    """
    if fill_kwargs is None:
        fill_kwargs = {}

    # helper to decide whether the variable axis qualifies for shifting the last bin
    def allows_shift(ax) -> bool:
        return ax.traits.continuous and not ax.traits.circular

    # determine the axis names, figure out which which axes the last bin correction should be done
    axis_names = []
    correct_last_bin_axes = []
    for ax in h.axes:
        axis_names.append(ax.name)
        # include values hitting last edge?
        if not len(ax.widths) or not isinstance(ax, hist.axis.Variable):
            continue
        if (last_edge_inclusive is None and allows_shift(ax)) or last_edge_inclusive:
            correct_last_bin_axes.append(ax)

    # check data
    if not isinstance(data, dict):
        if len(axis_names) != 1:
            raise ValueError("got multi-dimensional hist but only one dimensional data")
        data = {axis_names[0]: data}
    else:
        for name in axis_names:
            if name not in data and name not in fill_kwargs:
                raise ValueError(f"missing data for histogram axis '{name}'")

    # correct last bin values
    for ax in correct_last_bin_axes:
        right_egde_mask = ak.flatten(data[ax.name], axis=None) == ax.edges[-1]
        if np.any(right_egde_mask):
            data[ax.name] = ak.copy(data[ax.name])
            flat_np_view(data[ax.name])[right_egde_mask] -= ax.widths[-1] * 1e-5

<<<<<<< HEAD
    # fill
    if 'event' in data.keys():
        arrays = {}
        for ax_name in axis_names:
            if ax_name in data.keys():
                arrays[ax_name] = data[ax_name]
        h.fill(**fill_kwargs, **arrays)
    else:
        arrays = ak.flatten(ak.cartesian(data))
        h.fill(**fill_kwargs, **{field: arrays[field] for field in arrays.fields})
=======
    print("CreateHistograms /afs/cern.ch/user/j/jmalvaso/CPinHToTauTau/modules/columnflow/columnflow/columnar_util.py needs to be fixed")
    print("Comment until else to run plotvariables")
    #fill
    # if 'event' in data.keys():
    #     arrays = {}
    #     for ax_name in axis_names:
    #         if ax_name in data.keys():
    #             arrays[ax_name] = data[ax_name]
    #     h.fill(**fill_kwargs, **arrays)
    # else:
    arrays = ak.flatten(ak.cartesian(data))
    h.fill(**fill_kwargs, **{field: arrays[field] for field in arrays.fields})

>>>>>>> 35d9170c


class RouteFilter(object):
    """
    Shallow helper class that handles removal of routes in an awkward array that do not match those
    in *keep_routes*. Each route can either be a :py:class:`Route` instance, or anything that is
    accepted by its constructor. Example:

    .. code-block:: python

        route_filter = RouteFilter(["Jet.pt", "Jet.eta"])
        events = route_filter(events)

        print(get_ak_routes(events))
        # [
        #    "Jet.pt",
        #    "Jet.eta",
        # ]

    .. py:attribute:: keep_routes

        type: list

        The routes to keep.

    .. py:attribute:: remove_routes

        type: None, set

        A set of :py:class:`Route` instances that are removed, defined after the first call to this
        instance.
    """

    def __init__(self, keep_routes: Sequence[Route | str]):
        super().__init__()

        self.keep_routes = list(keep_routes)
        self.remove_routes = None

    def __call__(self, ak_array: ak.Array) -> ak.Array:
        # manually remove colums that should not be kept
        if self.remove_routes is None:
            # convert routes to keep into string columns for pattern checks
            keep_columns = [Route(route).column for route in self.keep_routes]

            # determine routes to remove
            self.remove_routes = {
                route
                for route in get_ak_routes(ak_array)
                if not law.util.multi_match(route.column, keep_columns)
            }

        # apply the filtering
        for route in self.remove_routes:
            ak_array = remove_ak_column(ak_array, route)

        return ak_array


class ArrayFunction(Derivable):
    """
    Base class for function wrappers that act on arrays and keep track of used as well as produced
    columns, as close as possible to the actual implementation. ArrayFunction's can express the
    dependence between one another (either via used or produced columns) (1) and they can invoke one
    another for the purpose of modularity (2). Knowledge of the columns to load (save) is especially
    useful when opening (writing) files and selecting the content to deserialize (serialize).

    To understand the internals of both (1) and (2), it is imperative to distinguish between
    ArrayFunction subclasses and their instances, as shown in the example below.

    .. code-block:: python

        class my_func(ArrayFunction):
            uses = {"Jet.pt"}
            produces = {"Jet.pt2"}

            def call_func(self, events):
                events["Jet", "pt"] = events.Jet.pt ** 2

        class my_other_func(ArrayFunction):
            uses = {my_func}
            produces = {"Jet.pt4"}

            def call_func(self, events):
                # call the correct my_func instance
                events = self[my_func](events)

                events["Jet", "pt4"] = events.Jet.pt2 ** 2

        # call my_other_func on a chunk of events
        inst = my_other_func()
        inst(events)

    ArrayFunction's declare dependence between one another through class-level sets *uses* and
    *produces*. This allows for the construction of an internal callstack. Once an ArrayFunction is
    instantiated, all dependent objects in this callstack are instantiated as well and stored
    internally mapped to their class. This is strictly required as ArrayFunctions, and most likely
    their subclasses, can have a state (a set of instance-level members that are allowed to differ
    between instances). The instance of a dependency can be accessed via item syntax
    (``self[my_func]`` above).

    .. note::

        The above example uses explicit subclassing, but most certainly this might never be used in
        practice. Instead, please consider using a decorator to wrap the main callable as done by
        the :py:class:`Calibrator`, :py:class:`Selector` and :py:class:`Producer` interfaces.

    *uses* and *produces* should be strings denoting a column in dot format or a :py:class:`Route`
    instance, other :py:class:`ArrayFunction` instances, or a sequence or set of the two. On
    instance-level, the full sets of :py:attr:`used_columns` and :py:attr:`produced_columns` are
    simply resolvable through attributes.

    *call_func* defines the function being invoked when the instance is *called*. An additional
    initialization function can be wrapped through a decorator (similiar to ``property`` setters) as
    shown in the example below. They constitute a mechanism to update the :py:attr:`uses` and
    :py:attr:`produces` sets to declare dependencies in a more dynamic way.

    .. code-block:: python

        @my_other_func.init
        def my_other_func_init(self):
            self.uses.add(my_func)

        # the above adds an initialization function to the already created class my_other_func,
        # but the same could also be achived by just declaring an instance method *init_func* as
        # part of the class definition above

    Another function that can be dynamically assined (or simply implemented in the subclass) is
    *skip_func*. If set, it is assumed to be a function that returns a bool, deciding on whether to
    include this :py:class:`ArrayFunction` in the dependencies of other instances. The decorator

    In the example above, *my_other_func* declares a dependence on *my_func* by listing it in
    *uses*. This means that *my_other_func* uses the columns that *my_func* also uses. The same
    logic applies for *produces*. To make this dependence more explicit, the entry could also be
    changed to ``my_func.USES`` which results in the same behavior, or ``my_func.PRODUCES`` to
    reverse it - *my_other_func* would define that it is **using** the columns that *my_func*
    **produces**. Omitting these flags is identical to using (e.g.) ``my_func.AUTO``.

    .. py:classattribute:: uses

        type: set

        The set of used column names or other dependencies to recursively resolve the names of used
        columns.

    .. py:classattribute:: produces

        type: set

        The set of produced column names or other dependencies to recursively resolve the names of
        produced columns.

    .. py:classattribute:: AUTO

        type: ArrayFunction.IOFlag

        Flag that can be used in nested dependencies between array functions to denote automatic
        resolution of column names.

    .. py:classattribute:: USES

        type: ArrayFunction.IOFlag

        Flag that can be used in nested dependencies between array functions to denote columns names
        in the :py:attr:`uses` set.

    .. py:classattribute:: PRODUCES

        type: ArrayFunction.IOFlag

        Flag that can be used in nested dependencies between array functions to denote columns names
        in the :py:attr:`produces` set.

    .. py:classattribute:: check_used_columns

        type: bool

        A flag that decides whether, during the actual call, the input array should be checked for
        the existence of all non-optional columns defined in :py:attr:`uses`. If a column is
        missing, an exception is raised. A column, represented by a :py:class:`~.Route` object
        internally, is considered optional if it has a tag ``"optional"`` as, for instance, added by
        :py:func:`~.optional_column`.

    .. py:classattribute:: check_produced_columns

        type: bool

        A flag that decides whether, after the actual call, the output array should be checked for
        the existence of all non-optional columns defined in :py:attr:`produces`. If a column is
        missing, an exception is raised. A column, represented by a :py:class:`~.Route` object
        internally, is considered optional if it has a tag ``"optional"`` as, for instance, added by
        :py:func:`~.optional_column`.

    .. py:attribute:: uses_instances

        type: set

        The set of used column names or instantiated dependencies to recursively resolve the names
        of used columns. Set during the deferred initialization.

    .. py:attribute:: produces_instances

        type: set

        The set of produces column names or instantiated dependencies to recursively resolve the
        names of produced columns. Set during the deferred initialization.

    .. py:attribute:: deps

        type: dict

        The callstack of dependencies, i.e., a dictionary mapping dependent classes to their
        instances as to be used by *this* instance. Item access on this instance is forwarded to
        this object.

    .. py:attribute:: deps_kwargs

        type: dict

        Optional keyword arguments mapped to dependent classes that are forwarded to their
        initialization.

    .. py::attribute:: used_columns

        type: set
        read-only

        The resolved, flat set of used column names.

    .. py::attribute:: produced_columns

        type: set
        read-only

        The resolved, flat set of produced column names.

    .. py:attribute:: call_func

        type: callable

        The wrapped function to be called on arrays.

    .. py:attribute: init_func

        type: callable

        The registered function defining what to update, or *None*.

    .. py:attribute: skip_func

        type: callable

        The registered function defining when to skip this instance while building dependencies of
        other instances.
    """

    # class-level attributes as defaults
    call_func = None
    init_func = None
    skip_func = None

    uses = set()
    produces = set()
    check_used_columns = True
    check_produced_columns = True
    _dependency_sets = {"uses", "produces"}
    log_runtime = law.config.get_expanded_boolean("analysis", "log_array_function_runtime", False)

    # flags for declaring inputs (via uses) or outputs (via produces)
    class IOFlag(enum.Flag):
        AUTO = enum.auto()
        USES = enum.auto()
        PRODUCES = enum.auto()

    # shallow wrapper around an object (a class or instance) and an IOFlag
    IOFlagged = namedtuple("IOFlagged", ["wrapped", "io_flag"])

    # shallow wrapper around any object that returns the object itself in its default call method
    # given an array function instance (can be easily subclassed to return something else)
    class DeferredColumn(object):

        @classmethod
        def deferred_column(
            cls: ArrayFunction.DeferredColumn,
            call_func: Callable[[ArrayFunction], Any | set[Any]] | None = None,
        ) -> ArrayFunction.DeferredColumn | Callable:
            """
            Subclass factory to be used as a decorator wrapping a *call_func* that will be used as
            the new ``__call__`` method. Note that the use of ``super()`` inside the decorated
            method should always be done with arguments (i.e., class and instance).
            """
            def decorator(
                call_func: Callable[[ArrayFunction], Any | set[Any]],
            ) -> ArrayFunction.DeferredColumn:
                cls_dict = {
                    "__call__": call_func,
                    "__doc__": call_func.__doc__,
                }

                # overwrite __module__ to point to the module of the calling stack
                frame = inspect.stack()[1]
                module = inspect.getmodule(frame[0])
                if module:
                    cls_dict["__module__"] = module.__name__

                # create a subclass
                subcls = cls.__class__(call_func.__name__, (cls,), cls_dict)

                return subcls

            return decorator(call_func) if call_func else decorator

        def __init__(self, *columns: Any) -> None:
            super().__init__()

            # save columns as set, specially handling the case where a single set is given
            self.columns = (
                columns[0]
                if len(columns) == 1 and isinstance(columns[0], set)
                else set(columns)
            )

        def __call__(self, func: ArrayFunction) -> Any | set[Any]:
            # default implementation
            return self.get()

        def get(self) -> Any | set[Any]:
            # return the first column if there is just one, otherwise all
            return list(self.columns)[0] if len(self.columns) == 1 else self.columns

    @classproperty
    def AUTO(cls) -> IOFlagged:
        """
        Returns a :py:attr:`IOFlagged` object, wrapping this class and the AUTO flag.
        """
        return cls.IOFlagged(cls, cls.IOFlag.AUTO)

    @classproperty
    def USES(cls) -> IOFlagged:
        """
        Returns a :py:attr:`IOFlagged` object, wrapping this class and the USES flag.
        """
        return cls.IOFlagged(cls, cls.IOFlag.USES)

    @classproperty
    def PRODUCES(cls) -> IOFlagged:
        """
        Returns a :py:attr:`IOFlagged` object, wrapping this class and the PRODUCES flag.
        """
        return cls.IOFlagged(cls, cls.IOFlag.PRODUCES)

    @classmethod
    def call(cls, func: Callable[[Any, ...], Any]) -> None:
        """
        Decorator to wrap a function *func* that should be registered as :py:meth:`call_func`
        which defines the main callable for processing chunks of data. The function should accept
        arbitrary arguments and can return arbitrary objects.

        The decorator does not return the wrapped function.
        """
        cls.call_func = func

    @classmethod
    def init(cls, func: Callable[[], None]) -> None:
        """
        Decorator to wrap a function *func* that should be registered as :py:meth:`init_func`
        which is used to initialize *this* instance dependent on specific task attributes. The
        function should not accept positional arguments.

        The decorator does not return the wrapped function.
        """
        cls.init_func = func

    @classmethod
    def skip(cls, func: Callable[[], bool]) -> None:
        """
        Decorator to wrap a function *func* that should be registered as :py:meth:`skip_func`
        which is used to decide whether *this* instance should be skipped during the building of
        dependency trees in other :py:class:`ArrayFunction`'s.

        The function should not accept positional arguments and return a boolean.
        """
        cls.skip_func = func

    def __init__(
        self,
        call_func: Callable | None = law.no_value,
        init_func: Callable | None = law.no_value,
        skip_func: Callable | None = law.no_value,
        check_used_columns: bool | None = None,
        check_produced_columns: bool | None = None,
        instance_cache: dict | None = None,
        log_runtime: bool | None = None,
        deferred_init: bool | None = True,
        **kwargs,
    ) -> None:
        super().__init__()

        # add class-level attributes as defaults for unset arguments (no_value)
        if call_func == law.no_value:
            call_func = self.__class__.call_func
        if init_func == law.no_value:
            init_func = self.__class__.init_func
        if skip_func == law.no_value:
            skip_func = self.__class__.skip_func
        if check_used_columns is not None:
            self.check_used_columns = check_used_columns
        if check_produced_columns is not None:
            self.check_produced_columns = check_produced_columns
        if log_runtime is not None:
            self.log_runtime = log_runtime

        # when a custom funcs are passed, bind them to this instance
        if call_func:
            self.call_func = call_func.__get__(self, self.__class__)
        if init_func:
            self.init_func = init_func.__get__(self, self.__class__)
        if skip_func:
            self.skip_func = skip_func.__get__(self, self.__class__)

        # create instance-level sets of dependent ArrayFunction classes,
        # optionally with priority to sets passed in keyword arguments
        for attr in self._dependency_sets:
            if attr in kwargs:
                try:
                    deps = set(law.util.make_list(kwargs.get(attr) or []))
                except TypeError as e:
                    e.args = (
                        f"cannot convert keyword argument '{attr}' passed to {self.__class__} "
                        f"to set: {e.args[0]}",
                    )
                    raise e

                # remove keyword from further processing
                kwargs.pop(attr)
            else:
                try:
                    deps = set(law.util.make_list(getattr(self.__class__, attr)))
                except TypeError as e:
                    e.args = (
                        f"cannot convert class attribute '{attr}' of {self.__class__} "
                        f"to set: {e.args[0]}",
                    )
                    raise e
            setattr(self, attr, deps)

            # also register a set for storing instances, filled in create_dependencies
            setattr(self, f"{attr}_instances", set())

        # set all other keyword arguments as instance attributes
        for attr, value in kwargs.items():
            setattr(self, attr, value)

        # dictionary of dependency class to instance, set in create_dependencies
        self.deps = DotDict()

        # dictionary of keyword arguments mapped to dependenc classes to be forwarded to their init
        self.deps_kwargs = defaultdict(dict)  # TODO: avoid using `defaultdict`

        # deferred part of the initialization
        if deferred_init:
            self.deferred_init(instance_cache=instance_cache)

    def __getitem__(self, dep_cls: DerivableMeta) -> ArrayFunction:
        """
        Item access to dependencies.
        """
        return self.deps[dep_cls]

    def has_dep(self, dep_cls: DerivableMeta) -> bool:
        """
        Returns whether a dependency of class *dep_cls* is present.

        :param dep_cls: The class of the potential dependency.
        :return bool: Whether the dependency is present.
        """
        return dep_cls in self.deps

    def walk_deps(
        self,
        depth_first: bool = False,
        include_self: bool = False,
    ) -> Generator[ArrayFunction, None, None]:
        """
        Walks through and yields all dependencies of this instance. By default, the traversal is
        breadth-first.

        :param depth_first: Whether to traverse the dependencies depth-first.
        :param include_self: Whether to include this instance in the walk.
        """
        seen = set()
        q = deque(self.deps.values())
        if include_self:
            q.appendleft(self)

        # shorthand to extend to queue either to the front or back
        extend = q.extendleft if depth_first else q.extend

        while q:
            dep = q.popleft()
            if dep in seen:
                continue

            yield dep
            seen.add(dep)

            # add the next dependencies
            extend(dep.deps.values())

    def deferred_init(self, instance_cache: dict | None = None) -> dict:
        """
        Controls the deferred part of the initialization process.
        """
        # create dependencies once
        instance_cache = instance_cache or {}
        self.create_dependencies(instance_cache)

        # run this instance's init function which might update dependent classes
        if callable(self.init_func):
            self.init_func()

        # instantiate dependencies again, but only perform updates
        # self.create_dependencies(instance_cache, only_update=True)

        # NOTE: the above does not correctly propagate `deps_kwargs` to the dependencies.
        # As a workaround, instantiate all dependencies fully a second time by
        # invalidating the instance cache and setting `only_update` to False
        instance_cache = {}
        self.create_dependencies(instance_cache, only_update=False)

        # NOTE: return value currently not being used anywhere -> remove?
        return instance_cache

    def create_dependencies(
        self,
        instance_cache: dict,
        only_update: bool = False,
    ) -> None:
        """
        Walks through all dependencies configured in the :py:attr:`_dependency_sets` and fills
        :py:attr:`deps` as well as separate sets, corresponding to the classes defined in
        :py:attr:`_dependency_sets` (e.g. :py:attr:`uses` -> :py:attr:`uses_instances`).

        *instance_cache* is a dictionary that is serves as a cache to prevent same classes being
        instantiated multiple times.
        """
        def add_dep(cls_or_inst):
            is_cls = ArrayFunction.derived_by(cls_or_inst)
            cls = cls_or_inst if is_cls else cls_or_inst.__class__
            if not only_update or cls not in self.deps:
                # create or get the instance
                if is_cls:
                    # use the cache
                    if cls not in instance_cache:
                        # create the instance first without its deps, then cache it but do not
                        # create its own deps yet within the deferred init
                        inst = self.instantiate_dependency(cls, deferred_init=False)
                        instance_cache[cls] = inst
                    inst = instance_cache[cls]
                else:
                    inst = cls_or_inst

                # optionally skip the instance
                if callable(inst.skip_func) and inst.skip_func():
                    self.deps.pop(cls, None)
                    return None

                # run the deferred init that creates its own deps
                inst.deferred_init(instance_cache)

                # store it
                self.deps[cls] = inst

            return self.deps[cls]

        # track dependent classes that are handled in the following
        added_deps = []

        for attr in self._dependency_sets:
            # get the current set of instances, potentially clearing existing ones
            instances = getattr(self, f"{attr}_instances")
            instances.clear()

            # go through all dependent objects and create instances of classes, considering caching
            objs = list(getattr(self, attr))
            while objs:
                obj = objs.pop(0)

                # obj might be a deferred column
                if isinstance(obj, self.DeferredColumn):
                    obj = obj(self)

                # when obj is falsy, skip it
                if not obj:
                    continue

                # when obj is a set of objects, i.e., it cannot be understood as a Route,
                # extend the loop and start over, otherwise handle obj as is
                if isinstance(obj, set):
                    objs = list(obj) + objs
                    continue

                # handle other types
                if ArrayFunction.derived_by(obj) or isinstance(obj, ArrayFunction):
                    obj = add_dep(obj)
                    if obj:
                        added_deps.append(obj.__class__)
                        instances.add(self.IOFlagged(obj, self.IOFlag.AUTO))

                elif isinstance(obj, self.IOFlagged):
                    obj = self.IOFlagged(add_dep(obj.wrapped), obj.io_flag)
                    if obj:
                        added_deps.append(obj.wrapped.__class__)
                        instances.add(obj)

                else:
                    instances.add(obj)

        # synchronize dependencies
        # this might remove deps that were present in self.deps already before this method is called
        # but that were not added in the loop above
        if only_update:
            for cls in list(self.deps.keys()):
                if cls not in added_deps:
                    del self.deps[cls]

    def instantiate_dependency(
        self,
        cls: DerivableMeta,
        **kwargs: Any,
    ) -> ArrayFunction:
        """
        Controls the instantiation of a dependency given by its *cls* and arbitrary *kwargs*. The
        latter update optional keyword arguments in :py:attr:`self.deps_kwargs` and are then
        forwarded to the instantiation.
        """
        # merge kwargs with those in deps_kwargs
        deps_kwargs = self.deps_kwargs.get(cls) or {}
        if deps_kwargs:
            kwargs = law.util.merge_dicts(deps_kwargs, kwargs)

        return cls(**kwargs)

    def get_dependencies(self) -> set[ArrayFunction | Any]:
        """
        Returns a set of instances of all dependencies.
        """
        deps = set()

        for attr in self._dependency_sets:
            for obj in getattr(self, f"{attr}_instances"):
                # strip i/o flag
                if isinstance(obj, self.IOFlagged):
                    obj = obj.wrapped
                if isinstance(obj, ArrayFunction):
                    deps.add(obj)

        return deps

    def _get_columns(
        self,
        io_flag: IOFlag,
        dependencies: bool = True,
        _cache: set | None = None,
    ) -> set[Route]:
        if io_flag == self.IOFlag.AUTO:
            raise ValueError("io_flag in internal _get_columns method must not be AUTO")

        # start with an empty set
        columns = set()

        # init the call cache
        if _cache is None:
            _cache = set()

        # declare _this_ call cached
        _cache.add(self.IOFlagged(self, io_flag))

        # add columns of all dependent objects
        for obj in (self.uses_instances if io_flag == self.IOFlag.USES else self.produces_instances):
            if isinstance(obj, (ArrayFunction, self.IOFlagged)):
                # don't propagate to dependencies
                if not dependencies:
                    continue

                flagged = obj
                if isinstance(obj, ArrayFunction):
                    flagged = self.IOFlagged(obj, io_flag)
                elif obj.io_flag == self.IOFlag.AUTO:
                    flagged = self.IOFlagged(obj.wrapped, io_flag)

                # skip when already cached
                if flagged in _cache:
                    continue

                # add the columns
                columns |= flagged.wrapped._get_columns(flagged.io_flag, _cache=_cache)
            elif isinstance(obj, str):
                # expand braces in strings
                columns |= set(map(Route, law.util.brace_expand(obj)))
            else:
                # let Route handle it
                columns.add(Route(obj))

        return columns

    def _get_used_columns(self, _cache: set | None = None) -> set[Route]:
        return self._get_columns(io_flag=self.IOFlag.USES, _cache=_cache)

    @property
    def used_columns(self) -> set[Route]:
        return self._get_used_columns()

    def _get_produced_columns(self, _cache: set | None = None) -> set[Route]:
        return self._get_columns(io_flag=self.IOFlag.PRODUCES, _cache=_cache)

    @property
    def produced_columns(self) -> set[Route]:
        return self._get_produced_columns()

    def _check_columns(self, ak_array: ak.Array, io_flag: IOFlag) -> None:
        """
        Check if awkward array contains at least one column matching each
        entry in 'uses' or 'produces' and raise Exception if none were found.
        """
        # get own columns, i.e, routes that are non-optional
        routes = [
            route
            for route in self._get_columns(io_flag=io_flag, dependencies=False)
            if not route.has_tag("optional")
        ]

        # get missing columns
        missing = {
            route
            for route in routes
            if not ak_array.layout.form.select_columns(str(route)).columns()
        }

        # nothing to do when no column is missing
        if not missing:
            return

        # raise
        action = (
            "receive" if io_flag == self.IOFlag.USES else
            "produce" if io_flag == self.IOFlag.PRODUCES else
            "find"
        )
        missing = ", ".join(sorted(map(str, missing)))
        raise Exception(f"'{self.cls_name}' did not {action} any columns matching: {missing}")

    def __call__(self, *args, **kwargs) -> Any:
        """
        Forwards the call to :py:attr:`call_func` with all *args* and *kwargs*. An exception is
        raised if :py:attr:`call_func` is not callable.
        """
        # check if the call_func is callable
        if not callable(self.call_func):
            raise Exception(f"call_func of {self} is not callable")

        # raise in case the call is actually being skipped
        if callable(self.skip_func) and self.skip_func():
            raise Exception(
                f"skip_func of {self} returned True, cannot invoke call_func; skip_func code: \n\n"
                f"{get_source_code(self.skip_func, indent=4)}",
            )

        # assume first argument is an event array and
        # check that the 'used' columns are present
        if self.check_used_columns:
            # when args is empty (when this method was called with keyword arguments only),
            # use the first keyword argument
            first_arg = args[0] if args else list(kwargs.values())[0]
            self._check_columns(first_arg, self.IOFlag.USES)

        # call and time the wrapped function
        t1 = time.perf_counter()
        try:
            results = self.call_func(*args, **kwargs)
        finally:
            if self.log_runtime:
                duration = time.perf_counter() - t1
                logger_perf.info(
                    f"runtime of '{self.cls_name}': {duration:.7f} s",
                )

        # assume result is an event array or tuple with an event array as the first element and
        # check that the 'produced' columns are present
        if self.check_produced_columns:
            result = results[0] if isinstance(results, (tuple, list)) else results
            self._check_columns(result, self.IOFlag.PRODUCES)

        return results


# shorthand
deferred_column = ArrayFunction.DeferredColumn.deferred_column


def tagged_column(
    tag: str | Sequence[str] | set[str],
    *routes: Route | Any | set[Route | Any],
) -> Route | set[Route]:
    """
    Takes one or several objects *routes* whose type can be anything that is accepted by the
    :py:class:`~.Route` constructor, and returns a single or a set of route objects being tagged
    *tag*, which can be a single tag, a sequence, or a set of tags. Brace expansion is supported
    in strings.
    """
    if not routes:
        raise Exception("at least one route argument must be given")

    def tagged_route(r):
        route = Route(r)
        route.add_tag(tag)
        return route

    # determine if multple objects are given and handle the case where a single set is given
    multiple = False
    if len(routes) == 1 and isinstance(routes[0], set):
        multiple = True
        routes = routes[0]
    elif len(routes) > 1:
        multiple = True

    # create tagged routes
    tagged_routes = set()
    for r in routes:
        # brace expansions for strings
        if isinstance(r, str):
            tagged_routes |= set(map(tagged_route, law.util.brace_expand(r)))
        else:
            tagged_routes.add(tagged_route(r))

    multiple |= len(tagged_routes) > 1
    return tagged_routes if multiple else tagged_routes.pop()


def optional_column(
    *routes: Route | Any | set[Route | Any],
) -> Route | set[Route]:
    """
    Takes one or several objects *routes* whose type can be anything that is accepted by the
    :py:class:`~.Route` constructor, and returns a single or a set of route objects being tagged
    ``"optional"``.
    """
    return tagged_column("optional", *routes)


def skip_column(
    *routes: Route | Any | set[Route | Any],
) -> Route | set[Route]:
    """
    Takes one or several objects *routes* whose type can be anything that is accepted by the
    :py:class:`~.Route` constructor, and returns a single or a set of route objects being tagged
    ``"skip"``.
    """
    return tagged_column("skip", *routes)


class TaskArrayFunction(ArrayFunction):
    """
    Subclass of :py:class:`ArrayFunction` providing an interface to certain task features such as
    declaring dependent or produced shifts, task requirements, and defining a custom setup
    function. In addition, there is the option to update all these configurations based on task
    attributes.

    *shifts* can be defined similarly to columns to use and/or produce in the
    :py:class:`ArrayFunction` base class. It can be a sequence or set of shift names, or dependent
    TaskArrayFunction's. Similar to :py:attr:`used_columns` and :py:attr:`produced_columns`,
    the :py:attr:`all_shifts` property returns a flat set of all shifts, potentially resolving
    information from dependencies registered in `py:attr:`uses`, `py:attr:`produces` and
    `py:attr:`shifts` itself.

    As opposed to more basic :py:class:`ArrayFunction`'s, instances of *this* class have a direct
    interface to tasks and can influence their behavior - and vice-versa. For this purpose, custom
    task requirements, and a setup of objects resulting from these requirements can be defined in a
    similar, programmatic way. Also, they might define an optional *sandbox* that is required to run
    this array function.

    Exmple:

    .. code-block:: python

        class my_func(ArrayFunction):
            uses = {"Jet.pt"}
            produces = {"Jet.pt_weighted"}

            def call_func(self, events):
                # self.weights is defined below
                events["Jet", "pt_weighted"] = events.Jet.pt * self.weights

        # define requirements that (e.g.) compute the weights
        @my_func.requires
        def requires(self, reqs):
            # fill the requirements dict
            reqs["weights_task"] = SomeWeightsTask.req(self.task)
            reqs["columns_task"] = SomeColumnsTask.req(self.task)

        # define the setup step that loads event weights from the required task
        @my_func.setup
        def setup(self, reqs, inputs, reader_targets):
            # load the weights once, inputs is corresponding to what we added to reqs above
            weights = inputs["weights_task"].load(formatter="json")

            # save them as an instance attribute
            self.weights = weights

            # fill the reader_targets to be added in an event chunk loop
            reder_targets["my_columns"] = inputs["columns_task"]["columns"]

        # call my_func on a chunk of events
        inst = my_func()
        inst(events)

    For a possible implementation, see :py:mod:`columnflow.production.pileup`.

    .. note::

        The above example uses explicit subclassing, mixed with decorator usage to extend the class.
        This is most certainly never used in practice. Instead, please either consider defining the
        class the normal way, or use a decorator to wrap the main callable first and by that
        creating the class as done by the :py:class:`~columnflow.calibration.Calibrator`,
        :py:class:`~columnflow.selection.Selector` and :py:class:`~columnflow.production.Producer`
        interfaces.

    .. py:classattribute:: shifts

        type: set

        The set of dependent or produced shifts, or other dependencies to recursively resolve the
        names of shifts.

    .. py:attribute:: shifts_instances

        type: set

        The set of shift names or instantiated dependencies to recursively resolve the names of
        shifts. Set during the deferred initialization.

    .. py:attribute:: all_shifts

        type: set
        read-only

        The resolved, flat set of dependent or produced shifts.

    .. py:attribute: requires_func

        type: callable

        The registered function defining requirements, or *None*.

    .. py:attribute:: setup_func

        type: callable

        The registered function performing the custom setup step, or *None*.

    .. py:attribute:: sandbox

        type: str, None

        A optional string referring to a sandbox that is required to run this array function.

    .. py:attribute:: call_force

        type: None, bool

        When a bool, this flag decides whether calls of this instance are cached. However, note that
        when the *call_force* flag passed to :py:meth:`__call__` is specified, it has precedence
        over this attribute.

    .. py:attribute:: pick_cached_result

        type: callable

        A callable that is given a previously cached result, and all arguments and keyword arguments
        of the main call function, to pick values that should be returned and cached for the next
        invocation.
    """

    # class-level attributes as defaults
    requires_func = None
    setup_func = None
    sandbox = None
    call_force = None
    max_chunk_size = None
    shifts = set()
    _dependency_sets = ArrayFunction._dependency_sets | {"shifts"}

    def __str__(self) -> str:
        """
        Returns a string representation of this TaskArrayFunction instance.
        """
        return self.cls_name

    @staticmethod
    def pick_cached_result(cached_result: T, *args, **kwargs) -> T:
        """
        Default implementation for picking a return value from a previously *cached_result* and all
        *args* and *kwargs* that were passed to the main call method.
        """
        # strategy: when an events array exists within args or kwargs, return it including potential
        # additional objects that were previously cached; if no events array exists, return the
        # cached result unchanged

        # look for events
        if args:
            events = args[0]
        elif "events" in kwargs:
            events = kwargs["events"]
        else:
            # no events found, return cached_result unchanged
            return cached_result

        # when the previous cached result is not a tuple, i.e. the call had just one return value,
        # only return the events
        if not isinstance(cached_result, tuple):
            return events

        # otherwise, also return all but the first cached return value
        return events, *cached_result[1:]

    @classmethod
    def requires(cls, func: Callable[[dict], None]) -> None:
        """
        Decorator to wrap a function *func* that should be registered as :py:meth:`requires_func`
        which is used to define additional task requirements. The function should accept one
        positional argument:

            - *reqs*, a dictionary into which requirements should be inserted.

        The decorator does not return the wrapped function.

        .. note::

            When the task invoking the requirement is workflow, be aware that both the actual
            workflow instance as well as branch tasks might call the wrapped function. When the
            requirements should differ between them, make sure to use the
            :py:meth:`BaseWorkflow.is_workflow` and :py:meth:`BaseWorkflow.is_branch` methods to
            distinguish the cases.
        """
        cls.requires_func = func

    @classmethod
    def setup(cls, func: Callable[[dict], None]) -> None:
        """
        Decorator to wrap a function *func* that should be registered as :py:meth:`setup_func`
        which is used to perform a custom setup of objects. The function should accept two
        positional arguments:

            - *reqs*, a dictionary containing the required tasks as defined by the custom
            :py:meth:`requires_func`.
            - *inputs*, a dictionary containing the outputs created by the tasks in *reqs*.
            - *reader_targets*, an InsertableDict containing the targets to be included
            in an event chunk loop

        The decorator does not return the wrapped function.
        """
        cls.setup_func = func

    def __init__(
        self,
        *args,
        requires_func: Callable | law.NoValue | None = law.no_value,
        setup_func: Callable | law.NoValue | None = law.no_value,
        sandbox: str | law.NoValue | None = law.no_value,
        call_force: bool | law.NoValue | None = law.no_value,
        max_chunk_size: int | None = law.no_value,
        pick_cached_result: Callable | law.NoValue | None = law.no_value,
        inst_dict: dict | None = None,
        **kwargs,
    ):
        # store the inst dict with arbitrary attributes that are forwarded to dependency creation
        self.inst_dict = dict(inst_dict or {})

        super().__init__(*args, **kwargs)

        # add class-level attributes as defaults for unset arguments (no_value)
        if requires_func == law.no_value:
            requires_func = self.__class__.requires_func
        if setup_func == law.no_value:
            setup_func = self.__class__.setup_func
        if sandbox == law.no_value:
            sandbox = self.__class__.sandbox
        if call_force == law.no_value:
            call_force = self.__class__.call_force
        if max_chunk_size == law.no_value:
            max_chunk_size = self.__class__.max_chunk_size
        if pick_cached_result == law.no_value:
            pick_cached_result = self.__class__.pick_cached_result

        # when custom funcs are passed, bind them to this instance
        if requires_func:
            self.requires_func = requires_func.__get__(self, self.__class__)
        if setup_func:
            self.setup_func = setup_func.__get__(self, self.__class__)

        # other attributes
        self.sandbox = sandbox
        self.call_force = call_force
        self.max_chunk_size = max_chunk_size
        self.pick_cached_result = pick_cached_result

        # cached results of the main call function per thread id
        self._result_cache = {}
        self._result_cache_lock = threading.RLock()

    def __getattr__(self, attr: str) -> Any:
        """
        Attribute access to objects named *attr* in the :py:attr:`inst_dict`.
        """
        if attr in self.inst_dict:
            return self.inst_dict[attr]

        raise AttributeError(f"'{self.__class__.__name__}' object has no attribute '{attr}'")

    def instantiate_dependency(self, cls: DerivableMeta, **kwargs: Any) -> TaskArrayFunction:
        """
        Controls the instantiation of a dependency given by its *cls* and arbitrary *kwargs*,
        updated by *this* instances :py:attr:`inst_dict`.
        """
        # add inst_dict when cls is a TaskArrayFunction itself
        if TaskArrayFunction.derived_by(cls):
            kwargs.setdefault("inst_dict", self.inst_dict)

        return super().instantiate_dependency(cls, **kwargs)

    def _get_cached_result(self) -> Any | law.NoValue:
        """
        Returns the last cached result or :py:attr:`law.no_value` if no cached result was found.
        """
        with self._result_cache_lock:
            return self._result_cache.get(threading.get_ident(), law.no_value)

    def _cache_result(self, obj: Any) -> None:
        """
        Adds a new result *obj* to the cache.
        """
        with self._result_cache_lock:
            self._result_cache[threading.get_ident()] = obj

    def _clear_cache(self, dependencies: bool = False) -> None:
        """
        Removes any previously cached result. When *dependencies* is *True*, caches of all
        dependencies are cleared recursively.
        """
        with self._result_cache_lock:
            self._result_cache.pop(threading.get_ident(), None)

        # also clear dependencies
        if dependencies:
            for obj in self.get_dependencies():
                if isinstance(obj, TaskArrayFunction):
                    obj._clear_cache(dependencies=dependencies)

    def _get_all_shifts(self, _cache: set | None = None) -> set[str]:
        # init the call cache
        if _cache is None:
            _cache = set()

        # add shifts and consider _this_ call cached
        shifts = set()
        for shift in self.shifts:
            if isinstance(shift, od.Shift):
                shifts.add(shift.name)
            elif isinstance(shift, str):
                shifts.add(shift)
        _cache.add(self)

        # add shifts of all dependent objects
        for obj in self.get_dependencies():
            if isinstance(obj, TaskArrayFunction) and obj not in _cache:
                _cache.add(obj)
                shifts |= obj._get_all_shifts(_cache=_cache)

        return shifts

    @property
    def all_shifts(self) -> set[str]:
        return self._get_all_shifts()

    def run_requires(
        self,
        reqs: dict | None = None,
        _cache: set | None = None,
    ) -> dict:
        """
        Recursively runs the :py:meth:`requires_func` of this instance and all dependencies. *reqs*
        defaults to an empty dictionary which should be filled to store the requirements.
        """
        # default requirements
        if reqs is None:
            reqs = DotDict()

        # create the call cache
        if _cache is None:
            _cache = set()

        # run this instance's requires function
        if callable(self.requires_func):
            if self.cls_name not in reqs:
                reqs[self.cls_name] = DotDict()
            self.requires_func(reqs[self.cls_name])

        # run the requirements of all dependent objects
        for dep in self.get_dependencies():
            if isinstance(dep, TaskArrayFunction) and dep not in _cache:
                _cache.add(dep)
                dep.run_requires(reqs=reqs, _cache=_cache)

        return reqs

    def run_setup(
        self,
        reqs: dict,
        inputs: dict,
        reader_targets: InsertableDict[str, law.FileSystemFileTarget] | None = None,
        _cache: set | None = None,
    ) -> dict[str, law.FileSystemTarget]:
        """
        Recursively runs the :py:meth:`setup_func` of this instance and all dependencies. *reqs*
        corresponds to the requirements created by :py:func:`run_requires`, and *inputs* are their
        outputs. *reader_targets* defaults to an empty InsertableDict which should be filled to
        store targets of columnar data that are to be included in an event chunk loop.
        """
        # default column targets
        if reader_targets is None:
            reader_targets = DotDict()

        # create the call cache
        if _cache is None:
            _cache = set()

        # run this instance's setup function
        if callable(self.setup_func):
            if self.cls_name not in reqs:
                reqs[self.cls_name] = DotDict()
            if self.cls_name not in inputs:
                inputs[self.cls_name] = DotDict()
            self.setup_func(reqs[self.cls_name], inputs[self.cls_name], reader_targets)

        # run the setup of all dependent objects
        for dep in self.get_dependencies():
            if isinstance(dep, TaskArrayFunction) and dep not in _cache:
                _cache.add(dep)
                dep.run_setup(reqs, inputs, reader_targets, _cache=_cache)

        return reader_targets

    def __call__(
        self,
        *args,
        call_force: bool | None = None,
        **kwargs,
    ) -> Any:
        """
        Calls the wrapped :py:meth:`call_func` with all *args* and *kwargs*. The latter is updated
        with :py:attr:`call_kwargs` when set, but giving priority to existing *kwargs*.

        By default, all return values are cached per thread identifier. This is bypassed either if
        *call_force* is *True*, or when it is *None* and the :py:attr:`call_force` attribute of this
        instance is *True*. If not *None*, the cache decision is passed on to all dependent
        :py:class:`TaskArrayFunction`'s calls.
        """
        clear_cache = kwargs.get("_clear_cache", True)
        kwargs["_clear_cache"] = False

        # call_force default for this call
        if call_force is None:
            call_force = self.call_force

        # pass on the call_force setting when specified
        if call_force is not None:
            kwargs["call_force"] = call_force

        # get the cached result
        result = self._get_cached_result()

        # do the actual call if forced or no value was cached before
        update = call_force or result is law.no_value
        if update:
            result = super().__call__(*args, **kwargs)
        elif callable(self.pick_cached_result):
            result = self.pick_cached_result(result, *args, **kwargs)

        # clear or update the cache
        if clear_cache:
            self._clear_cache(dependencies=True)
        else:
            self._cache_result(result)

        return result

    def get_sandbox(self, raise_on_collision: bool = False) -> str | None:
        """
        Returns the sandbox defined by this instance or any of its dependencies. When multiple
        different sandboxes are found, a warning is issued the first one is returned.

        :param raise_on_collision: Whether to raise an exception when multiple different sandboxes
            are found instead of just issuing a warning.
        :return: The sandbox name or *None* if none is set.
        """
        # collect all unique sandboxes
        sandboxes = law.util.make_unique(
            dep.sandbox
            for dep in self.walk_deps(include_self=True)
            if dep.sandbox
        )

        # trivial cases
        if not sandboxes:
            return None
        if len(sandboxes) == 1:
            return sandboxes[0]

        # collision handling
        msg = (
            f"multiple sandboxes found while traversing dependencies of {self.cls_name}: "
            f"{','.sandboxes}"
        )
        if not raise_on_collision:
            logger.warning(f"{msg}; using the first one")
            return sandboxes[0]
        raise Exception(msg)

    def get_min_chunk_size(self) -> int | None:
        """
        Walks through all dependencies and returns the minimum value of :py:attr:`max_chunk_size`
        which defines the bottleneck for chunked processing.

        :return: The minimum value of :py:attr:`max_chunk_size` or *None* if none is set.
        """
        # get maximum chunk sizes for all deps
        sizes = (dep.max_chunk_size for dep in self.walk_deps(include_self=True))

        # select the minimum value that defines the bottleneck
        return min((s for s in sizes if isinstance(s, int)), default=None)


class NoThreadPool(object):
    """
    Dummy implementation that mimics parts of the usual thread pool interface but instead of
    offloading to threads, functions are instantly invoked in the caller (main) thread.
    """

    class SyncResult(object):

        def __init__(self, return_value: Any):
            super().__init__()
            self.return_value = return_value

        def ready(self) -> bool:
            return True

        def get(self) -> Any:
            return self.return_value

    def __init__(self, processes: int):
        super().__init__()

        self._processes = processes
        self.opened = True

    def __enter__(self) -> NoThreadPool:
        if not self.opened:
            raise Exception(f"cannot enter closed {self.__class__.__name__}")

        return self

    def __exit__(self, exc_type, exc_value, traceback) -> None:
        self.close()

    def close(self) -> None:
        self.opened = False

    def join(self) -> None:
        return

    def terminate(self) -> None:
        return

    def apply_async(self, func: Callable, args=(), kwargs=None) -> SyncResult:
        if not self.opened:
            raise Exception(f"cannot apply_async on closed {self.__class__.__name__}")

        return self.SyncResult(func(*args, **(kwargs or {})))


class TaskQueue(object):
    """
    Simple task queue that saves functions and arguments to call them with in multiple queues,
    separated by priority level, as used in the :py:class:`ChunkedIOHandler`.
    """

    # task object
    Task = namedtuple("Task", ["func", "args", "kwargs"])

    def __init__(self):
        super().__init__()

        self._tasks = {}

    def __bool__(self):
        return bool(self._tasks)

    def add(
        self,
        func: Callable,
        args: tuple = (),
        kwargs: dict | None = None,
        priority: int = 0,
    ) -> None:
        """
        Adds a callable *func* that will be executed with *args* and *kwargs* into the queue of
        tasks to process in multiple threads with a certain *priority*.
        """
        if priority not in self._tasks:
            self._tasks[priority] = []

        self._tasks[priority].append(self.Task(func, args, kwargs or {}))

    def get_next(self) -> tuple | None:
        """
        Returns the next task to be executed (see :py:meth:`add_task`), or *None* in case the task
        queue is empty.
        """
        if not self._tasks:
            return None

        # get the maximum existing priority
        prio = max(self._tasks)

        # get the first task
        task = self._tasks[prio].pop(0)

        # remove the list for that priority when empty
        if not self._tasks[prio]:
            del self._tasks[prio]

        return task


class DaskArrayReader(object):
    """
    Class that wraps a dask_awkward array and handles chunked reading via splitting and merging of
    materialized partitions. To allow memory efficient caching in case of overlaps between
    partitions on disk and chunks to be read (possibly with different sizes) this process is
    implemented as a one-time-only read operation. Hence, in situations where particular chunks need
    to be read more than once, another instance of this class should be used.
    """

    class MaterializationStrategy(enum.Flag):
        """
        Flag to define which materialization strategy to follow.
        """
        SLICES = enum.auto()
        PARTITIONS = enum.auto()

    def __init__(
        self,
        path: str,
        open_options: dict | None = None,
        materialization_strategy: MaterializationStrategy = MaterializationStrategy.PARTITIONS,
    ):
        super().__init__()

        open_options = open_options or {}

        # backwards compatibility: when row group splitting is enbaled (the default), detect whether
        # the input file was written with support for that; a file does not support splitting in
        # case nested nodes separated by "*.list.element.*" (rather than "*.list.item.*") are found
        # (to be removed in the future)
        if open_options.get("split_row_groups"):
            nodes = ak.ak_from_parquet.metadata(path)[0]
            cre = re.compile(r"^.+\.list\.element(|\..+)$")
            if any(map(cre.match, nodes)):
                logger.warning(
                    f"while reading input parquet file from {path}, 'split_row_groups' is enabled "
                    "but the file does not support it; it was probably created with an older "
                    "version of columnflow which did not make use of this feature; row group "
                    "splitting will be disabled, potentially leading to suboptimal performance",
                )
                open_options["split_row_groups"] = False

        # open the file
        self.dak_array = dak.from_parquet(path, **open_options)
        self.path = path

        # strategy dependent attributes and setup
        self.materialization_strategy = materialization_strategy
        if materialization_strategy == self.MaterializationStrategy.PARTITIONS:
            # fixed mapping of chunk to partition indices, created in _materialize_via_partitions
            self.chunk_to_partitions = {}

            # mapping of partition indices to cache information (chunks still to be handled and a
            # cached array) that changes during the read process in _materialize_via_partitions
            self.partition_cache = {
                p: DotDict(chunks=set(), array=None)
                for p in range(self.dak_array.npartitions)
            }

            # locks to protect against RCs during read operations by different threads
            self.chunk_to_partitions_lock = threading.Lock()
            self.partition_locks = {p: threading.Lock() for p in range(self.dak_array.npartitions)}

    def __del__(self) -> None:
        self.close()

    def __len__(self) -> int:
        if not self.dak_array.known_divisions:
            self.dak_array.eager_compute_divisions()
        return len(self.dak_array)

    @property
    def closed(self) -> bool:
        return self.dak_array is None

    def close(self) -> None:
        # free memory
        self.dak_array = None
        if getattr(self, "partition_cache", None):
            self.partition_cache.clear()

    def materialize(self, *args, **kwargs) -> ak.Array:
        """
        Materializes (reads from disk) a slice of the array using the configured
        :py:attr:`materialization_strategy`. All *args* and *kwargs* are forwarded to the internal
        implementations.

        :return: The materialized array.
        """
        if self.materialization_strategy == self.MaterializationStrategy.SLICES:
            return self._materialize_via_slices(*args, **kwargs)

        if self.materialization_strategy == self.MaterializationStrategy.PARTITIONS:
            return self._materialize_via_partitions(*args, **kwargs)

        raise NotImplementedError(
            f"unknown materialization strategy {self.materialization_strategy}",
        )

    def _materialize_via_slices(
        self,
        *,
        chunk_index: int,
        entry_start: int,
        entry_stop: int,
        max_chunk_size: int,
    ) -> ak.Array:
        # NOTE: calling `compute()` will materialize the data from the full dataset in memory
        # even if we only return a slice of the data.
        return self.dak_array[entry_start:entry_stop].compute()

    def _materialize_via_partitions(
        self,
        *,
        chunk_index: int,
        entry_start: int,
        entry_stop: int,
        max_chunk_size: int,
    ) -> ak.Array:
        # slicing on dak arrays was not supported for a long time, i.e. arr[start:stop].compute()
        # used to raise a DaskAwkwardNotImplemented, but it seems to be supported now, so the
        # following code might be obsolete, but it is kept for now as a fallback and as a potential
        # alternative in case the slicing implementation is not as efficient as the partition one,
        # reasons:
        # 1. in cf, there are typically no parquet files from external sources, but they are all
        #    created within cf and thus, they typical partition sizes exactly match the desired
        #    chunk size (as they were created in a chunked way and eventually merged), leading to
        #    zero overhead and no caching / overlap issues
        # 2. it seems far more performant to read full partitions from disk rather than parts of
        #    them (if possible at all) since meta data might have to be read in any case
        # strategy: read from disk with granularity given by partition divisions
        #   - use chunk info to determine which partitions need to be read
        #   - guard each read operation of a partition by locks
        #   - add materialized partitions that might overlap with another chunk in a temporary cache
        #   - remove cached partitions eagerly once it becomes clear that no chunk will need it

        # fill the chunk -> partitions mapping once
        with self.chunk_to_partitions_lock:
            if not self.chunk_to_partitions:
                if not self.dak_array.known_divisions:
                    self.dak_array.eager_compute_divisions()
                divs = tuple(map(int, self.dak_array.divisions))
                # note: a hare-and-tortoise algorithm could be possible to get the mapping with less
                # than n^2 complexity, but for our case with ~30 chunks this should be ok (for now)
                n_chunks = int(math.ceil(len(self) / max_chunk_size))
                # in case there are no entries, ensure that at least one empty chunk is created
                for _chunk_index in range(max(n_chunks, 1)):
                    _entry_start = _chunk_index * max_chunk_size
                    _entry_stop = min(_entry_start + max_chunk_size, len(self))
                    partitions = []
                    for p, (p_start, p_stop) in enumerate(zip(divs[:-1], divs[1:])):
                        # note: check strict increase of chunk size to accommodate zero-length size
                        if p_stop <= _entry_start < _entry_stop:
                            continue
                        if p_start >= _entry_stop > _entry_start:
                            break
                        partitions.append(p)
                        self.partition_cache[p].chunks.add(_chunk_index)
                    self.chunk_to_partitions[_chunk_index] = partitions

        # read partitions one at a time and store parts that make up the chunk for concatenation
        parts = []
        for p in self.chunk_to_partitions[chunk_index]:
            # obtain the array
            with self.partition_locks[p]:
                # remove this chunk from the list of chunks to be handled
                self.partition_cache[p].chunks.remove(chunk_index)

                if self.partition_cache[p].array is None:
                    arr = self.dak_array.partitions[p].compute()
                    # add to cache when there is a chunk left that will need it
                    if self.partition_cache[p].chunks:
                        self.partition_cache[p].array = arr
                else:
                    arr = self.partition_cache[p].array
                    # remove from cache when there is no chunk left that would need it
                    if not self.partition_cache[p].chunks:
                        self.partition_cache[p].array = None

            # add part for concatenation using entry info
            div_start, div_stop = self.dak_array.divisions[p:p + 2]
            part_start = max(entry_start - div_start, 0)
            part_stop = min(entry_stop - div_start, div_stop - div_start)
            parts.append(arr[part_start:part_stop])

        # construct the full array
        arr = parts[0] if len(parts) == 1 else ak.concatenate(parts, axis=0)

        # cleanup
        del parts

        return arr


class ChunkedIOHandler(object):
    """
    Allows reading one or multiple files and iterating through chunks of their content with
    multi-threaded read operations. Chunks and their positions (denoted by start and stop markers,
    and the index of the chunk itself) are accessed by iterating through a handler instance. Also,
    this handler allows interactions with the internal queue handling tasks in multiple-threads to
    effectively write output chunks within the same pool of threads.

    The content to load is configurable through *source*, which can be a file path or an opened file
    object, and a *source_type*, which defines how the *source* should be opened and traversed for
    chunking. See the classmethods ``open_...`` and ``read_...`` below for implementation details
    and :py:meth:`get_source_handler` for a list of currently supported sources.

    Example:

    .. code-block:: python

        # iterate through a single file
        # (creating the handler and iterating through it in the same line)
        for chunk, position in ChunkedIOHandler("data.root", source_type="coffea_root"):
            # chunk is a NanoAODEventsArray as returned by read_coffea_root
            jet_pts = chunk.Jet.pt
            print(f"jet pts of chunk {chunk.index}: {jet_pts}")

    .. code-block:: python

        # iterate through multiple files simultaneously
        # (also, now creating the handler first and then iterating through it)
        with ChunkedIOHandler(
            ("data.root", "masks.parquet"),
            source_type=("coffea_root", "awkward_parquet"),
        ) as handler:
            for (chunk, masks), position in handler:
                # chunk is a NanoAODEventsArray as returned by read_coffea_root
                # masks is an awkward array as returned by read_awkward_parquet
                selected_jet_pts = chunk[masks].Jet.pt
                print(f"selected jet pts of chunk {chunk.index}: {selected_jet_pts}")

                # add a callback to the task queue, e.g. for saving a column
                handler.queue(ak.to_parquet, (selected_jet_pts, "some/path.parquet"))

    The maximum size of the chunks and the number of threads to load them can be configured through
    *chunk_size* and *pool_size*. Chunks are fully loaded into memory before they are yielded to be
    used in the main thread.

    In addition, *open_options* and *read_options* are forwarded to internal open and read
    implementations to further control and optimize IO. For instance, they can be configured to
    select only a subset of (nested) columns to read from disk. However, since this is highly
    dependent on the specific source type, *read_columns* can be defined as a set (!) of strings (in
    nano-style dot format) or :py:class:`Route` objects and is added to either *open_options* or
    *read_options* internally (source type dependent).

    If *source* refers to a single object, *source_type*, *open_options*, *read_options* and
    *read_columns* should be single values as well. Otherwise, if *source* is a sequence of sources,
    the other arguments can be sequences as well with the same length.

    During iteration, before chunks are yielded, an optional message *iter_message* is printed when
    set, receiving the respective :py:class:`~ChunkedIOHandler.ChunkPosition` as the field *pos* for
    formatting.
    """

    # source handler container
    SourceHandler = namedtuple(
        "SourceHandler",
        ["type", "open", "close", "read"],
    )

    # chunk position container
    ChunkPosition = namedtuple(
        "ChunkPosition",
        ["index", "entry_start", "entry_stop", "max_chunk_size"],
    )

    # read result container
    ReadResult = namedtuple(
        "ReadResult",
        ["chunk", "chunk_pos"],
    )

    default_chunk_size = law.config.get_expanded_int("analysis", "chunked_io_chunk_size", 50000)
    default_pool_size = law.config.get_expanded_int("analysis", "chunked_io_pool_size", 2)

    def __init__(
        self,
        source: Any,
        *,
        source_type: str | Sequence[str] | None = None,
        chunk_size: int = default_chunk_size,
        pool_size: int = default_pool_size,
        open_options: dict | Sequence[dict] | None = None,
        read_options: dict | Sequence[dict] | None = None,
        read_columns: set | Sequence[set] | None = None,
        iter_message: str = "handling chunk {pos.index}",
        debug: bool = law.config.get_expanded_boolean("analysis", "chunked_io_debug", False),
    ):
        super().__init__()

        # multiple inputs?
        is_multi = lambda obj: isinstance(obj, (list, tuple))
        self.is_multi = is_multi(source)
        self.n_sources = len(source) if self.is_multi else 1

        # check source
        if not self.n_sources:
            raise Exception("at least one source must be defined")

        # helper to check multiplicities of some args
        def _check_arg(name, value):
            if self.is_multi:
                if not is_multi(value):
                    value = self.n_sources * [value]
                if len(value) != self.n_sources:
                    if len(value) != 1:
                        raise Exception(
                            f"length of {name} should match length of source ({self.n_sources}), "
                            f"but got {len(value)}",
                        )
                    value *= self.n_sources
            elif is_multi(value):
                raise Exception(
                    f"when source is not a sequence, {name} should neither, but got '{value}'",
                )
            return value

        # check args
        source_type = _check_arg("source_type", source_type)
        open_options = _check_arg("open_options", open_options)
        read_options = _check_arg("read_options", read_options)
        read_columns = _check_arg("read_columns", read_columns)

        # store input attributes
        self.source_list = list(source) if self.is_multi else [source]
        self.source_type_list = list(source_type) if self.is_multi else [source_type]
        self.open_options_list = list(open_options) if self.is_multi else [open_options]
        self.read_options_list = list(read_options) if self.is_multi else [read_options]
        self.read_columns_list = list(read_columns) if self.is_multi else [read_columns]
        self.chunk_size = chunk_size
        self.pool_size = max(pool_size, 1)
        self.iter_message = iter_message

        # attributes that are set in open(), close() or __iter__()
        self.source_objects = []
        self.n_entries = None
        self.task_queue = TaskQueue()
        self.pool_cls = multiprocessing.pool.ThreadPool
        self.pool = None

        # debug settings
        if debug:
            logger.info(
                f"{self.__class__.__name__} set to debug mode, using in-thread pool with size 1",
            )
            self.pool_size = 1
            self.pool_cls = NoThreadPool

        # determine type, open and read functions per source
        self.source_handlers = [
            self.get_source_handler(source_type, source)
            for source_type, source in zip(self.source_type_list, self.source_list)
        ]

    @classmethod
    def create_chunk_position(
        cls,
        n_entries: int,
        chunk_size: int,
        chunk_index: int,
    ) -> ChunkPosition:
        """
        Creates and returns a :py:attr:`ChunkPosition` object based on the total number of entries
        *n_entries*, the maximum *chunk_size*, and the index of the chunk *chunk_index*.
        """
        # determine the start of stop of this chunk
        if n_entries == 0:
            entry_start = 0
            entry_stop = 0
        else:
            entry_start = chunk_index * chunk_size
            entry_stop = min((chunk_index + 1) * chunk_size, n_entries)

        return cls.ChunkPosition(chunk_index, entry_start, entry_stop, chunk_size)

    @classmethod
    def get_source_handler(
        cls,
        source_type: str | None,
        source: Any | None,
    ) -> SourceHandler:
        """
        Takes a *source_type* (see list below) and gathers information about how to open, read
        content from, and close a specific source, and returns that information in a named
        *SourceHandler* tuple.

        When *source_type* is *None* but an arbitrary *source* is set, the type is derived from that
        object, and an exception is raised in case no type can be inferred.

        Currently supported source types are:

            - "uproot_root"
            - "coffea_root"
            - "coffea_parquet"
            - "awkward_parquet"
        """
        if source_type is None:
            if isinstance(source, uproot.ReadOnlyDirectory):
                # uproot file
                source_type = "uproot_root"
            elif isinstance(source, str):
                # file path, guess based on extension
                if source.endswith(".root"):
                    # priotize coffea nano events
                    source_type = "coffea_root"
                elif source.endswith(".parquet"):
                    # priotize awkward nano events
                    source_type = "awkward_parquet"

            if not source_type:
                raise Exception(f"could not determine source_type from source '{source}'")

        if source_type == "uproot_root":
            return cls.SourceHandler(
                source_type,
                cls.open_uproot_root,
                cls.close_uproot_root,
                cls.read_uproot_root,
            )
        if source_type == "coffea_root":
            return cls.SourceHandler(
                source_type,
                cls.open_coffea_root,
                cls.close_coffea_root,
                cls.read_coffea_root,
            )
        if source_type == "coffea_parquet":
            return cls.SourceHandler(
                source_type,
                cls.open_coffea_parquet,
                cls.close_coffea_parquet,
                cls.read_coffea_parquet,
            )
        if source_type == "awkward_parquet":
            return cls.SourceHandler(
                source_type,
                cls.open_awkward_parquet,
                cls.close_awkward_parquet,
                cls.read_awkward_parquet,
            )

        raise NotImplementedError(f"unknown source_type '{source_type}'")

    @classmethod
    def open_uproot_root(
        cls,
        source: (
            str |
            uproot.ReadOnlyDirectory |
            tuple[str, str] |
            tuple[uproot.ReadOnlyDirectory, str]
        ),
        open_options: dict | None = None,
        read_columns: set[str | Route] | None = None,
    ) -> tuple[uproot.TTree, int]:
        """
        Opens an uproot tree from a root file at *source* and returns a 2-tuple *(tree, entries)*.
        *source* can be the path of the file, an already opened, readable uproot file (assuming the
        tree is called "Events"), or a 2-tuple whose second item defines the name of the tree to be
        loaded. When a new file is opened, it receives *open_options*. Passing *read_columns* has no
        effect.
        """
        tree_name = "Events"
        if isinstance(source, tuple) and len(source) == 2:
            source, tree_name = source
        if isinstance(source, str):
            # default open options
            open_options = open_options or {}
            open_options["object_cache"] = None
            open_options["array_cache"] = None
            open_options.setdefault("decompression_executor", None)
            open_options.setdefault("interpretation_executor", None)
            f = uproot.open(source, **open_options)
            tree = f[tree_name]
        elif isinstance(source, uproot.ReadOnlyDirectory):
            tree = source[tree_name]
        else:
            raise Exception(f"'{source}' cannot be opened as uproot_root")

        return (tree, tree.num_entries)

    @classmethod
    def close_uproot_root(
        cls,
        source_object: uproot.TTree,
    ) -> None:
        """
        Closes the file that contains the TTree *source_object*.
        """
        f = getattr(source_object, "file", None)
        if f is not None:
            f.close()

    @classmethod
    def read_uproot_root(
        cls,
        source_object: uproot.TTree,
        chunk_pos: ChunkPosition,
        read_options: dict | None = None,
        read_columns: set[str | Route] | None = None,
    ) -> ak.Array:
        """
        Given an uproot TTree *source_object*, returns an awkward array chunk referred to by
        *chunk_pos*. *read_options* are passed to ``uproot.TTree.arrays``. *read_columns* are
        converted to strings and, if not already present, added as field ``filter_name`` to
        *read_options*.
        """
        # default read options
        read_options = read_options or {}
        read_options["array_cache"] = None

        # inject read_columns
        if read_columns and "filter_name" not in read_options:
            filter_name = [Route(s).string_nano_column for s in read_columns]
            read_options["filter_name"] = filter_name

        chunk = source_object.arrays(
            entry_start=chunk_pos.entry_start,
            entry_stop=chunk_pos.entry_stop,
            **read_options,
        )

        return chunk

    @classmethod
    def open_coffea_root(
        cls,
        source: (
            str |
            uproot.ReadOnlyDirectory |
            tuple[str, str] |
            tuple[uproot.ReadOnlyDirectory, str]
        ),
        open_options: dict | None = None,
        read_columns: set[str | Route] | None = None,
    ) -> tuple[tuple[uproot.ReadOnlyDirectory, str], int]:
        """
        Opens an uproot file at *source* for subsequent processing with coffea and returns a 2-tuple
        *((uproot file, tree name), tree entries)*. *source* can be the path of the file, an already
        opened, readable uproot file (assuming the tree is called "Events"), or a 2-tuple whose
        second item defines the name of the tree to be loaded. *open_options* are forwarded to
        ``uproot.open`` if a new file is opened. Passing *read_columns* has no effect.
        """
        tree_name = "Events"
        if isinstance(source, tuple) and len(source) == 2:
            source, tree_name = source
        if isinstance(source, str):
            # default open options
            open_options = open_options or {}
            open_options["object_cache"] = None
            open_options["array_cache"] = None
            source = uproot.open(source, **open_options)
            tree = source[tree_name]
        elif isinstance(source, uproot.ReadOnlyDirectory):
            tree = source[tree_name]
        else:
            raise Exception(f"'{source}' cannot be opened as coffea_root")

        return ((source, tree_name), tree.num_entries)

    @classmethod
    def close_coffea_root(
        cls,
        source_object: tuple[str | uproot.ReadOnlyDirectory, str],
    ) -> None:
        """
        Closes a ROOT file referred to by the first item in a 2-tuple *source_object* if it is a
        ``ReadOnlyDirectory``. In case a string is passed, this method does nothing.
        """
        close = getattr(source_object[0], "close", None)
        if callable(close):
            close()

    @classmethod
    def read_coffea_root(
        cls,
        source_object: tuple[str | uproot.ReadOnlyDirectory, str],
        chunk_pos: ChunkPosition,
        read_options: dict | None = None,
        read_columns: set[str | Route] | None = None,
    ) -> coffea.nanoevents.methods.base.NanoEventsArray:
        """
        Given a file location or opened uproot file, and a tree name in a 2-tuple *source_object*,
        returns an awkward array chunk referred to by *chunk_pos*, assuming nanoAOD structure.
        *read_options* are passed to ``coffea.nanoevents.NanoEventsFactory.from_root``.
        *read_columns* are converted to strings and, if not already present, added as nested fields
        ``iteritems_options.filter_name`` to *read_options*.
        """
        # default read options
        read_options = read_options or {}
        read_options["delayed"] = False
        read_options["runtime_cache"] = None
        read_options["persistent_cache"] = None

        # inject read_columns
        if read_columns and (
            "iteritems_options" not in read_options or
            "filter_name" not in read_options["iteritems_options"]
        ):
            filter_name = [Route(s).string_nano_column for s in read_columns]

            # add names prefixed with an 'n' to the list of columns to read
            # (needed to construct the nested list structure of jagged columns)
            maybe_jagged_fields = {Route(s)[0] for s in read_columns}
            filter_name.extend(
                f"n{field}"
                for field in maybe_jagged_fields
            )

            # filter on these column names when reading
            read_options.setdefault("iteritems_options", {})["filter_name"] = filter_name

        # read the events chunk into memory
        _source_object, tree_name = source_object
        chunk = coffea.nanoevents.NanoEventsFactory.from_root(
            _source_object,
            treepath=tree_name,
            entry_start=chunk_pos.entry_start,
            entry_stop=chunk_pos.entry_stop,
            **read_options,
        ).events()

        return chunk

    @classmethod
    def open_coffea_parquet(
        cls,
        source: str,
        open_options: dict | None = None,
        read_columns: set[str | Route] | None = None,
    ) -> tuple[str, int]:
        """
        Given a parquet file located at *source*, returns a 2-tuple *(source, entries)*. Passing
        *open_options* or *read_columns* has no effect.
        """
        return (source, pq.ParquetFile(source).metadata.num_rows)

    @classmethod
    def close_coffea_parquet(
        cls,
        source_object: str,
    ) -> None:
        """
        This is a placeholder method and has no effect.
        """
        return

    @classmethod
    def read_coffea_parquet(
        cls,
        source_object: str,
        chunk_pos: ChunkPosition,
        read_options: dict | None = None,
        read_columns: set[str | Route] | None = None,
    ) -> coffea.nanoevents.methods.base.NanoEventsArray:
        """
        Given a the location of a parquet file *source_object*, returns an awkward array chunk
        referred to by *chunk_pos*, assuming nanoAOD structure. *read_options* are passed to
        ``coffea.nanoevents.NanoEventsFactory.from_parquet``. *read_columns* are converted to
        strings and, if not already present, added as nested field
        ``parquet_options.read_dictionary`` to *read_options*.
        """
        # default read options
        read_options = read_options or {}
        read_options["runtime_cache"] = None
        read_options["persistent_cache"] = None

        # inject read_columns
        if read_columns and (
            "parquet_options" not in read_options or
            "read_dictionary" not in read_options["parquet_options"]
        ):
            read_dictionary = [Route(s).string_column for s in read_columns]

            # add names prefixed with an 'n' to the list of columns to read
            # (needed to construct the nested list structure of jagged columns)
            maybe_jagged_fields = {Route(s)[0] for s in read_columns}
            read_dictionary.extend(
                f"n{field}"
                for field in maybe_jagged_fields
            )

            read_options.setdefault("parquet_options", {})["read_dictionary"] = read_dictionary

        # read the events chunk into memory
        chunk = coffea.nanoevents.NanoEventsFactory.from_parquet(
            source_object,
            entry_start=chunk_pos.entry_start,
            entry_stop=chunk_pos.entry_stop,
            **read_options,
        ).events()

        return chunk

    @classmethod
    def open_awkward_parquet(
        cls,
        source: str,
        open_options: dict | None = None,
        read_columns: set[str | Route] | None = None,
    ) -> tuple[ak.Array, int]:
        """
        Opens a parquet file saved at *source*, loads the content as an dask awkward array,
        wrapped by a :py:class:`DaskArrayReader`, and returns a 2-tuple *(array, length)*.
        *open_options* and *chunk_size* are forwarded to :py:class:`DaskArrayReader`. *read_columns*
        are converted to strings and, if not already present, added as field ``columns`` to
        *open_options*.
        """
        if not isinstance(source, str):
            raise Exception(f"'{source}' cannot be opened as awkward_parquet")

        # default open options
        open_options = open_options or {}
        open_options.setdefault("split_row_groups", True)  # preserve input file partitions

        # inject read_columns
        if read_columns and "columns" not in open_options:
            filter_name = [Route(s).string_column for s in read_columns]
            open_options["columns"] = filter_name

        # load the array wrapper
        arr = DaskArrayReader(source, open_options)

        return (arr, len(arr))

    @classmethod
    def close_awkward_parquet(
        cls,
        source_object: DaskArrayReader,
    ) -> None:
        """
        Closes the dask array wrapper referred to by *source_object*.
        """
        source_object.close()

    @classmethod
    def read_awkward_parquet(
        cls,
        source_object: DaskArrayReader,
        chunk_pos: ChunkedIOHandler.ChunkPosition,
        read_options: dict | None = None,
        read_columns: set[str | Route] | None = None,
    ) -> ak.Array:
        """
        Given a :py:class:`DaskArrayReader` *source_object*, returns the chunk referred to by
        *chunk_pos* as a full copy loaded into memory. Passing neither *read_options* nor
        *read_columns* has an effect.
        """
        # get the materialized ak array for that chunk
        return source_object.materialize(
            chunk_index=chunk_pos.index,
            entry_start=chunk_pos.entry_start,
            entry_stop=chunk_pos.entry_stop,
            max_chunk_size=chunk_pos.max_chunk_size,
        )

    @property
    def n_chunks(self) -> int:
        """
        Returns the number of chunks this instance will iterate over based on the number of entries
        :py:attr:`n_entries` and the configured :py:attr:`chunk_size`. In case :py:attr:`n_entries`
        was not initialzed yet (via :py:meth:`open`), an *AttributeError* is raised.
        """
        if self.n_entries is None:
            raise AttributeError("cannot determine number of chunks before open()")
        return int(math.ceil(self.n_entries / self.chunk_size))

    @property
    def closed(self) -> bool:
        """
        Returns whether the instance is closed for reading.
        """
        return len(self.source_objects) != self.n_sources

    def open(self) -> None:
        """
        Opens all previously registered sources and preloads all source objects to read content from
        later on. Nothing happens if this instance is already opened (i.e. not :py:attr:`closed`).
        """
        if not self.closed:
            # already open
            return

        # reset some attributes
        del self.source_objects[:]
        self.n_entries = None

        # open all sources and make sure they have the same number of entries
        for i, (source, source_handler, open_options, read_columns) in enumerate(zip(
            self.source_list,
            self.source_handlers,
            self.open_options_list,
            self.read_columns_list,
        )):
            # open the source
            obj, n = source_handler.open(
                source,
                open_options=open_options,
                read_columns=(sorted(read_columns) if read_columns else read_columns),
            )
            # check entries
            if i == 0:
                self.n_entries = n
            elif n != self.n_entries:
                raise ValueError(
                    f"number of entries of source {i} '{source}' does not match first source",
                )
            # save the source object
            self.source_objects.append(obj)

            logger_perf.debug(f"opening {source} of type {source_handler.type} for reading")

    def close(self) -> None:
        """
        Closes all cached, opened files and deletes loaded source objects. Nothing happens if the
        instance is already :py:attr:`closed` for reading.
        """
        if self.closed:
            # already closed
            return

        # close all source objects
        for (obj, source_handler) in zip(self.source_objects, self.source_handlers):
            source_handler.close(obj)

        # delete the file cache
        del self.source_objects[:]

    def queue(self, *args, **kwargs) -> None:
        """
        Adds a new task to the internal task queue with all *args* and *kwargs* forwarded to
        :py:meth:`TaskQueue.add`.
        """
        return self.task_queue.add(*args, **kwargs)

    def _iter_impl(self):
        """
        Internal iterator implementation. Please refer to :py:meth:`__iter__` and the usual iterator
        interface.
        """
        if self.closed:
            raise Exception(f"cannot iterate through closed {self.__class__.__name__}")

        # create a list of read functions
        read_funcs = [
            partial(
                source_handler.read,
                obj,
                read_options=read_options,
                read_columns=(sorted(read_columns) if read_columns else read_columns),
            )
            for obj, source_handler, read_options, read_columns in zip(
                self.source_objects,
                self.source_handlers,
                self.read_options_list,
                self.read_columns_list,
            )
        ]

        # lightweight callabe that wraps all read funcs and comines their return values
        def read(chunk_pos):
            chunks = []
            durations = []
            t1 = time.perf_counter()
            for read_func in read_funcs:
                chunks.append(read_func(chunk_pos))
                durations.append(time.perf_counter() - t1)

            duration = law.util.human_duration(seconds=sum(durations))
            durations = [f"{s:.1f}" for s in durations]
            logger_perf.debug(
                f"reading of chunk {chunk_pos.index} from {len(durations)} file(s) took {duration} "
                f"({'+'.join(durations)}s)",
            )

            return self.ReadResult((chunks if self.is_multi else chunks[0]), chunk_pos)

        # create a list of all chunk positions
        chunk_positions = [
            self.create_chunk_position(self.n_entries, self.chunk_size, chunk_index)
            for chunk_index in range(max(self.n_chunks, 1))
        ]

        # fill the list of tasks the pool has to work through
        for chunk_pos in chunk_positions:
            self.task_queue.add(read, (chunk_pos,), priority=-1)

        # strategy: setup the pool and manually keep it filled up to pool_size and do not insert all
        # chunks right away as this could swamp the memory if processing is slower than IO
        self.pool = self.pool_cls(self.pool_size)
        results = []
        no_result = object()
        try:
            while self.task_queue or results:
                # find the first done result and remove it from the list
                # this will do nothing in the first iteration
                result_obj = no_result
                for i, result in enumerate(results):
                    if result.ready():
                        result_obj = result.get()
                        results.pop(i)
                        break

                # if no result was ready, sleep and try again
                if results and result_obj == no_result:
                    time.sleep(0.02)
                    continue

                # immediately try to fill up the pool
                while len(results) < self.pool_size and self.task_queue:
                    task = self.task_queue.get_next()
                    results.append(self.pool.apply_async(task.func, task.args, task.kwargs))

                # if a result was ready and it returned a ReadResult, yield it
                if isinstance(result_obj, self.ReadResult):
                    if self.iter_message:
                        print(self.iter_message.format(pos=result_obj.chunk_pos))
                        sys.stdout.flush()

                    # probably overly-cautious, but run garbage collection before and after
                    t1 = time.perf_counter()
                    try:
                        yield (result_obj.chunk, result_obj.chunk_pos)
                    finally:
                        duration = time.perf_counter() - t1
                        logger_perf.debug(
                            f"processing of chunk {result_obj.chunk_pos.index} took "
                            f"{law.util.human_duration(seconds=duration)}",
                        )
                del result_obj
            self.pool.close()
        except:
            self.pool.terminate()
            raise
        finally:
            self.pool.join()
            self.pool = None
            del results

    def __del__(self):
        """
        Destructor that closes all cached, opened files.
        """
        try:
            self.close()
        except:
            pass

    def __enter__(self):
        """
        Context entry point that opens all sources.
        """
        self.open()
        return self

    def __exit__(self, exc_type, exc_val, exc_tb):
        """
        Context exit point that closes all cached, opened files.
        """
        self.close()

    def __iter__(self):
        """
        Iterator that yields chunks (and their positions) of all registered sources, fully
        preserving their order such that the same chunk is read and yielded per source. Internally,
        a multi-thread pool is used to load file content in a parallel fashion. During iteration,
        the so-called tasks to be processed by this pool can be extended via :py:meth:`add_task`.
        In case an exception is raised during the processing of chunks, or while content is loaded,
        the pool is closed and terminated.
        """
        # make sure all sources are opened using a context and yield the internal iterator
        with self:
            yield from self._iter_impl()<|MERGE_RESOLUTION|>--- conflicted
+++ resolved
@@ -1356,10 +1356,7 @@
     return layout_ak_array(np.array(ak.flatten(ak_array)), ak_array)
 
 
-<<<<<<< HEAD
-=======
-
->>>>>>> 35d9170c
+
 def fill_hist(
     h: hist.Hist,
     data: ak.Array | np.array | dict[str, ak.Array | np.array],
@@ -1410,7 +1407,7 @@
             data[ax.name] = ak.copy(data[ax.name])
             flat_np_view(data[ax.name])[right_egde_mask] -= ax.widths[-1] * 1e-5
 
-<<<<<<< HEAD
+
     # fill
     if 'event' in data.keys():
         arrays = {}
@@ -1421,21 +1418,6 @@
     else:
         arrays = ak.flatten(ak.cartesian(data))
         h.fill(**fill_kwargs, **{field: arrays[field] for field in arrays.fields})
-=======
-    print("CreateHistograms /afs/cern.ch/user/j/jmalvaso/CPinHToTauTau/modules/columnflow/columnflow/columnar_util.py needs to be fixed")
-    print("Comment until else to run plotvariables")
-    #fill
-    # if 'event' in data.keys():
-    #     arrays = {}
-    #     for ax_name in axis_names:
-    #         if ax_name in data.keys():
-    #             arrays[ax_name] = data[ax_name]
-    #     h.fill(**fill_kwargs, **arrays)
-    # else:
-    arrays = ak.flatten(ak.cartesian(data))
-    h.fill(**fill_kwargs, **{field: arrays[field] for field in arrays.fields})
-
->>>>>>> 35d9170c
 
 
 class RouteFilter(object):
