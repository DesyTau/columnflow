# coding: utf-8

"""
Example plot function.
"""

from __future__ import annotations

from columnflow.types import Sequence
from columnflow.util import maybe_import, try_float
from columnflow.plotting.plot_util import get_position, get_cms_label

hist = maybe_import("hist")
np = maybe_import("numpy")
mpl = maybe_import("matplotlib")
plt = maybe_import("matplotlib.pyplot")
mplhep = maybe_import("mplhep")
od = maybe_import("order")


def draw_error_bands(
    ax: plt.Axes,
    h: hist.Hist,
    norm: float | Sequence | np.ndarray = 1.0,
    **kwargs,
) -> None:
    # compute relative errors
    rel_error = h.variances()**0.5 / h.values()
    rel_error[np.isnan(rel_error)] = 0.0

    # compute the baseline
    # fill 1 in places where both numerator and denominator are 0, and 0 for remaining nan's
    baseline = h.values() / norm
    baseline[(h.values() == 0) & (norm == 0)] = 1.0
    baseline[np.isnan(baseline)] = 0.0

    defaults = {
        "x": h.axes[0].centers,
        "width": h.axes[0].edges[1:] - h.axes[0].edges[:-1],
        "height": baseline * 2 * rel_error,
        "bottom": baseline * (1 - rel_error),
        "hatch": "///",
        "facecolor": "none",
        "linewidth": 0,
        "color": "black",
        "alpha": 1.0,
    }
    defaults.update(kwargs)
    ax.bar(**defaults)


def draw_stack(
    ax: plt.Axes,
    h: hist.Stack,
    norm: float | Sequence | np.ndarray = 1.0,
    **kwargs,
) -> None:
    # check if norm is a number
    if try_float(norm):
        h = hist.Stack(*[i / norm for i in h])
    else:
        if not isinstance(norm, Sequence) and not isinstance(norm, np.ndarray):
            raise TypeError(f"norm must be either a number, sequence or np.ndarray, not a {type(norm)}")
        norm = np.array(norm)
        if len(norm) == len(h):
            # 1 normalization factor/array per histogram
            h = hist.Stack(*[h[i] / norm[i] for i in range(len(h))])
        else:
            # same normalization for each histogram
            # edge case N_bins = N_histograms not considered :(
            # solution: transform norm -> [norm]*len(h)
            h = hist.Stack(*[i / norm for i in h])

    defaults = {
        "ax": ax,
        "stack": True,
        "histtype": "fill",
    }
    defaults.update(kwargs)
    h.plot(**defaults)


def draw_hist(
    ax: plt.Axes,
    h: hist.Hist,
    norm: float | Sequence | np.ndarray = 1.0,
    **kwargs,
) -> None:
    if kwargs.get("color", "") is None:
        # when color is set to None, remove it such that matplotlib automatically chooses a color
        kwargs.pop("color")

    h = h / norm
    defaults = {
        "ax": ax,
        "stack": False,
        "histtype": "step",
    }
    defaults.update(kwargs)
    h.plot1d(**defaults)


def draw_profile(
    ax: plt.Axes,
    h: hist.Hist,
    norm: float | Sequence | np.ndarray = 1.0,
    **kwargs,
) -> None:
    """
    Profiled histograms contains the storage type "Mean" and can therefore not be normalized
    """
    if kwargs.get("color", "") is None:
        # when color is set to None, remove it such that matplotlib automatically chooses a color
        kwargs.pop("color")

    defaults = {
        "ax": ax,
        "stack": False,
        "histtype": "step",
    }
    defaults.update(kwargs)
    h.plot1d(**defaults)


def draw_errorbars(
    ax: plt.Axes,
    h: hist.Hist,
    norm: float | Sequence | np.ndarray = 1.0,
    **kwargs,
) -> None:
    values = h.values() / norm
    variances = h.variances() / norm**2
    # compute asymmetric poisson errors for data
    # TODO: passing the output of poisson_interval as yerr to mpl.plothist leads to
    #       buggy error bars and the documentation is clearly wrong (mplhep 0.3.12,
    #       hist 2.4.0), so adjust the output to make up for that, but maybe update or
    #       remove the next lines if this is fixed to not correct it "twice"
    from hist.intervals import poisson_interval
    yerr = poisson_interval(values, variances)
    yerr[np.isnan(yerr)] = 0
    yerr[0] = values - yerr[0]
    yerr[1] -= values
    yerr[yerr < 0] = 0
    defaults = {
        "x": h.axes[0].centers,
        "y": values,
        "yerr": yerr,
        "color": "k",
        "linestyle": "none",
        "marker": "o",
        "elinewidth": 1,
    }
    defaults.update(kwargs)
    ax.errorbar(**defaults)


def plot_all(
    plot_config: dict,
    style_config: dict,
    skip_ratio: bool = False,
    skip_legend: bool = False,
    cms_label: str = "wip",
    whitespace_fraction: float = 0.3,
    magnitudes: float = 4,
    **kwargs,
) -> tuple(plt.Figure, tuple(plt.Axes)):
    """
    Function that calls multiple plotting methods based on two configuration dictionaries,
    *plot_config* and *style_config*.

    The *plot_config* expects dictionaries with fields:
    "method": str, identical to the name of a function defined above,
    "hist": hist.Hist or hist.Stack,
    "kwargs": dict (optional),
    "ratio_kwargs": dict (optional),

    The *style_config* expects fields (all optional):
    "ax_cfg": dict,
    "rax_cfg": dict,
    "legend_cfg": dict,
    "cms_label_cfg": dict,

    :param plot_config: Dictionary that defines which plot methods will be called with which
    key word arguments.
    :param style_config: Dictionary that defines arguments on how to style the overall plot.
    :param skip_ratio: Optional bool parameter to not display the ratio plot.
    :param skip_legend: Optional bool parameter to not display the legend.
    :param cms_label: Optional string parameter to set the CMS label text.
    :param whitespace_fraction: Optional float parameter that defines the ratio of which
    the plot will consist of whitespace for the legend and labels
    :param magnitudes: Optional float parameter that defines the displayed ymin when plotting
    with a logarithmic scale.
    :return: tuple of plot figure and axes
    """
    # available plot methods mapped to their names
    plot_methods = {
        func.__name__: func
        for func in [draw_error_bands, draw_stack, draw_hist, draw_profile, draw_errorbars]
    }

    plt.style.use(mplhep.style.CMS)

    rax = None
    if not skip_ratio:
        fig, axs = plt.subplots(2, 1, gridspec_kw=dict(height_ratios=[3, 1], hspace=0), sharex=True)
        (ax, rax) = axs
    else:
        fig, ax = plt.subplots()
        axs = (ax,)
    total_events = kwargs["total_events"]
    total_variance = kwargs["total_variance"]
    for key, cfg in plot_config.items():
        if "method" not in cfg:
            raise ValueError(f"no method given in plot_cfg entry {key}")
        method = cfg["method"]

        if "hist" not in cfg:
            raise ValueError(f"no histogram(s) given in plot_cfg entry {key}")
        hist = cfg["hist"]
        kwargs = cfg.get("kwargs", {})
        plot_methods[method](ax, hist, **kwargs)

        if not skip_ratio and "ratio_kwargs" in cfg:
            # take ratio_method if the ratio plot requires a different plotting method
            method = cfg.get("ratio_method", method)
            plot_methods[method](rax, hist, **cfg["ratio_kwargs"])

    # axis styling
    ax_kwargs = {
        "ylabel": "Counts",
        "xlabel": "variable",
        "yscale": "linear",
    }

    # some default ylim settings based on yscale
    log_y = style_config.get("ax_cfg", {}).get("yscale", "linear") == "log"

    ax_ymin = ax.get_ylim()[1] / 10**magnitudes if log_y else 0.0000001
    ax_ymax = get_position(ax_ymin, ax.get_ylim()[1], factor=1 / (1 - whitespace_fraction), logscale=log_y)
    ax_kwargs.update({"ylim": (ax_ymin, ax_ymax)})

    # prioritize style_config ax settings
    ax_kwargs.update(style_config.get("ax_cfg", {}))

    # ax configs that can not be handled by ax.set
    minorxticks = ax_kwargs.pop("minorxticks", None)
    minoryticks = ax_kwargs.pop("minoryticks", None)

    ax.set(**ax_kwargs)

    if minorxticks is not None:
        ax.set_xticks(minorxticks, minor=True)
    if minoryticks is not None:
        ax.set_xticks(minoryticks, minor=True)

    if not skip_ratio:
        # hard-coded line at 1
        rax.axhline(y=1.0, linestyle="dashed", color="gray")
        rax_kwargs = {
            "ylim": (0.72, 1.28),
            "ylabel": "Ratio",
            "xlabel": "Variable",
            "yscale": "linear",
        }
        rax_kwargs.update(style_config.get("rax_cfg", {}))
        rax.set(**rax_kwargs)

        if "xlabel" in rax_kwargs:
            ax.set_xlabel("")

    fig.align_labels()

    # legend
    if not skip_legend:
        # resolve legend kwargs
        legend_kwargs = {
            "ncol": 2,
            "loc": "center left",
<<<<<<< HEAD
            "bbox_to_anchor": (0.35, 0.8),  # Position the legend outside the plot
=======
            "bbox_to_anchor": (0.25, 0.8),  # Position the legend outside the plot
>>>>>>> 35d9170c
                                         # Moves the legend to the right side of the plot.
                                         # The first value (1) controls the horizontal position,
                                         # and the second value (0.95) controls the vertical position.
            "fontsize": 16, 
        }
        
        legend_kwargs.update(style_config.get("legend_cfg", {}))

        # retrieve the legend handles and their labels
        handles, labels = ax.get_legend_handles_labels()
        
        keywords_to_labels = {
            'dy_lep'     : '$Z \\rightarrow ll$',
            'dy_z2tautau': '$Z \\rightarrow \\tau\\tau$+jet fakes',
            'dy_z2mumu'  : '$Z \\rightarrow \\mu\\mu$',
            'dy_z2ee'    : '$Z \\rightarrow ee$',
            'vv'         : 'Di-Boson',
            'tt'         : '$t\\bar{t}$ + Jets',
            'st'         : 'Single $t$/$\\bar{t}$',
            'wj'         : 'W + jets',
            'qcd'        : 'QCD',
            'data'       : 'Data',
        }

        # Create process_to_label dynamically based on matching
        process_to_label = {
            process.name: keywords_to_labels.get(process.name, "Unknown")
            for process in total_events.keys()
        }

        # Construct the updated labels
        updated_labels = []
        for label in labels:
            matched = False
            for process, yield_value in total_events.items():
                variance_value = total_variance.get(process, 0)  # Get variance, default to 0 if not found
                if process_to_label.get(process.name) == label:
                    updated_labels.append(f"{label} ({yield_value:.0f} ± {variance_value:.0f})")
                    matched = True
                    break
            if not matched:
                # If no match is found, keep the original label
                updated_labels.append(label)
   
        # assume all StepPatch objects are part of MC stack
        in_stack = [
            isinstance(handle, mpl.patches.StepPatch)
            for handle in handles
        ]

        # reverse order of entries that are part of the stack
        if any(in_stack):
            def shuffle(entries, mask):
                entries = np.array(entries, dtype=object)
                entries[mask] = entries[mask][::-1]
                return list(entries)

            handles = shuffle(handles, in_stack)
            updated_labels = shuffle(updated_labels, in_stack)

        # make legend using ordered handles/labels
        ax.legend(handles, updated_labels, **legend_kwargs)

    # custom annotation
    log_x = style_config.get("ax_cfg", {}).get("xscale", "linear") == "log"
    annotate_kwargs = {
        "text": "",
        "xy": (
            get_position(*ax.get_xlim(), factor=0.05, logscale=log_x),
            get_position(*ax.get_ylim(), factor=0.95, logscale=log_y),
        ),
        "xycoords": "data",
        "color": "black",
        "fontsize": 22,
        "horizontalalignment": "left",
        "verticalalignment": "top",
    }
    annotate_kwargs.update(style_config.get("annotate_cfg", {}))
    ax.annotate(**annotate_kwargs)

    # cms label
    if cms_label != "skip":
        cms_label_kwargs = get_cms_label(ax, cms_label)

        cms_label_kwargs.update(style_config.get("cms_label_cfg", {}))
        mplhep.cms.label(**cms_label_kwargs)

    plt.tight_layout()

    return fig, axs<|MERGE_RESOLUTION|>--- conflicted
+++ resolved
@@ -276,11 +276,8 @@
         legend_kwargs = {
             "ncol": 2,
             "loc": "center left",
-<<<<<<< HEAD
-            "bbox_to_anchor": (0.35, 0.8),  # Position the legend outside the plot
-=======
             "bbox_to_anchor": (0.25, 0.8),  # Position the legend outside the plot
->>>>>>> 35d9170c
+          
                                          # Moves the legend to the right side of the plot.
                                          # The first value (1) controls the horizontal position,
                                          # and the second value (0.95) controls the vertical position.
