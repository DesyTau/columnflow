# coding: utf-8

"""
Example plot functions for one-dimensional plots.
"""

from __future__ import annotations

__all__ = []

from collections import OrderedDict

import law

from columnflow.types import Iterable
from columnflow.util import maybe_import
from columnflow.plotting.plot_all import plot_all
from columnflow.plotting.plot_util import (
    prepare_stack_plot_config,
    prepare_style_config,
    remove_residual_axis,
    apply_variable_settings,
    apply_process_settings,
    apply_density_to_hists,
    hists_merge_cutflow_steps,
    get_position,
    get_profile_variations,
    blind_sensitive_bins,
    join_labels,
)

hist = maybe_import("hist")
np = maybe_import("numpy")
mpl = maybe_import("matplotlib")
plt = maybe_import("matplotlib.pyplot")
mplhep = maybe_import("mplhep")
od = maybe_import("order")

logger = law.logger.get_logger(__name__)

def plot_variable_per_process(
    hists: OrderedDict,
    config_inst: od.Config,
    category_inst: od.Category,
    variable_insts: list[od.Variable],
    style_config: dict | None = None,
    density: bool | None = False,
    shape_norm: bool | None = False,
    yscale: str | None = "",
    process_settings: dict | None = None,
    variable_settings: dict | None = None,
    **kwargs,
) -> plt.Figure:
    """
<<<<<<< HEAD
    Plots histograms for multiple processes, ordering them by a custom order:
    the process with the highest number of events first, followed by the others,
    and the process with the second highest number of events last.
    Handles cases with only one or two processes.
=======
    TODO: misleading function name, it should somehow contain "stack" and not "per_proceess"
>>>>>>> da70a688
    """
    remove_residual_axis(hists, "shift")

    # Define the color maps
    color_maps = {
        "6": ["#5790fc", "#7a21dd", "#964a8b", "#9c9ca1", "#e42536", "#f89c20"],
        "8": ["#1845fb", "#578dff", "#656364", "#86c8dd", "#adad7d", "#c849a9", "#c91f16", "#ff5e02"],
        "10": ["#3f90da", "#717581", "#832db6", "#92dadd", "#94a4a2", "#a96b59", "#b9ac70", "#bd1f01", "#e76300", "#ffa90e"],
    }

    # Basic colors for more than 24 processes
    basic_colors = ["#FF0000", "#0000FF", "#00FF00", "#FFFF00", "#FF00FF", "#00FFFF", "#800000", "#808000"]

    # Calculate the total number of events for each process
    total_events = {key: sum(hist.values()) for key, hist in hists.items()}

    # Sort processes by total number of events in descending order
    #sorted_hists_desc = OrderedDict(sorted(hists.items(), key=lambda item: total_events[item[0]], reverse=True))
    sorted_hists_desc = OrderedDict(hists.items())

    # Get keys of sorted processes
    sorted_keys = list(sorted_hists_desc.keys())

    # Handle cases with 1 or 2 processes
    if len(sorted_keys) == 1:
        # Only one process, no special reordering needed
        custom_order = sorted_keys
    elif len(sorted_keys) == 2:
        # Two processes, highest first, then second highest
        custom_order = sorted_keys
    else:
        # More than two processes, custom order: highest, rest, then second highest
        custom_order = sorted_keys #[sorted_keys[0]] + sorted_keys[2:] + [sorted_keys[1]]

    # Reorder histograms based on custom order
    sorted_hists = OrderedDict((key, sorted_hists_desc[key]) for key in custom_order)

    variable_inst = variable_insts[0]
    sorted_hists = apply_variable_settings(sorted_hists, variable_insts, variable_settings)
    sorted_hists = apply_process_settings(sorted_hists, process_settings)
    sorted_hists = apply_density_to_hists(sorted_hists, density)

<<<<<<< HEAD
    plot_config = prepare_plot_config(
        sorted_hists,
        shape_norm=shape_norm,
        hide_errors=hide_errors,
    )
=======
    plot_config = prepare_stack_plot_config(hists, shape_norm=shape_norm, **kwargs)
>>>>>>> da70a688

    if 'data' not in plot_config:

        # Determine the appropriate color map based on the number of processes
        num_processes = len(sorted_hists)
        if num_processes <= 6:
            colors = color_maps["6"][:num_processes]
        elif num_processes == 7:
            colors = color_maps["8"][:num_processes]
        elif num_processes <= 10:
            colors = color_maps["8"][:num_processes] if num_processes == 8 else color_maps["10"][:num_processes]
        elif num_processes <= 18:
            colors = color_maps["10"] + color_maps["8"][:num_processes - 10]
        elif num_processes <= 24:
            colors = color_maps["10"] + color_maps["8"] + color_maps["6"][:num_processes - 18]
        else:
            logger.warning("You are about to plot more than 24 processes together, please reconsider... (Colors not in the approved palette will be assigned)")
            colors = color_maps["10"] + color_maps["8"] + color_maps["6"]
            colors += basic_colors[:num_processes - 24]
        plot_config["mc_stack"]["kwargs"]["color"] = colors[:num_processes]

    default_style_config = prepare_style_config(
        config_inst, category_inst, variable_inst, density, shape_norm, yscale,
    )

    style_config = law.util.merge_dicts(default_style_config, style_config, deep=True)
    if shape_norm:
        style_config["ax_cfg"]["ylabel"] = r"$\Delta N/N$"

    return plot_all(plot_config, style_config, **kwargs)



# def plot_variable_per_process(
#     hists: OrderedDict,
#     config_inst: od.Config,
#     category_inst: od.Category,
#     variable_insts: list[od.Variable],
#     style_config: dict | None = None,
#     density: bool | None = False,
#     shape_norm: bool | None = False,
#     yscale: str | None = "",
#     hide_errors: bool | None = None,
#     process_settings: dict | None = None,
#     variable_settings: dict | None = None,
#     **kwargs,
# ) -> plt.Figure:
#     """
#     TODO.
#     """
#     remove_residual_axis(hists, "shift")

#     variable_inst = variable_insts[0]
#     blinding_threshold = kwargs.get("blinding_threshold", None)

#     if blinding_threshold:
#         hists = blind_sensitive_bins(hists, config_inst, blinding_threshold)
#     hists = apply_variable_settings(hists, variable_insts, variable_settings)
#     hists = apply_process_settings(hists, process_settings)
#     hists = apply_density_to_hists(hists, density)

#     plot_config = prepare_plot_config(
#         hists,
#         shape_norm=shape_norm,
#         hide_errors=hide_errors,
#     )

#     default_style_config = prepare_style_config(
#         config_inst, category_inst, variable_inst, density, shape_norm, yscale,
#     )

#     style_config = law.util.merge_dicts(default_style_config, style_config, deep=True)
#     if shape_norm:
#         style_config["ax_cfg"]["ylabel"] = r"$\Delta N/N$"

#     return plot_all(plot_config, style_config, **kwargs)


def plot_variable_variants(
    hists: OrderedDict,
    config_inst: od.Config,
    category_inst: od.Category,
    variable_insts: list[od.Variable],
    style_config: dict | None = None,
    density: bool | None = False,
    shape_norm: bool = False,
    yscale: str | None = None,
    hide_errors: bool | None = None,
    variable_settings: dict | None = None,
    **kwargs,
) -> plt.Figure:
    """
    TODO.
    """
    remove_residual_axis(hists, "shift")

    variable_inst = variable_insts[0]
    hists = apply_variable_settings(hists, variable_insts, variable_settings)
    hists = apply_density_to_hists(hists, density)

    plot_config = OrderedDict()

    # for updating labels of individual selector steps
    selector_step_labels = config_inst.x("selector_step_labels", {})

    # add hists
    for label, h in hists.items():
        norm = sum(h.values()) if shape_norm else 1
        plot_config[f"hist_{label}"] = plot_cfg = {
            "method": "draw_hist",
            "hist": h,
            "kwargs": {
                "norm": norm,
                "label": selector_step_labels.get(label, label),
            },
            "ratio_kwargs": {
                "norm": hists["Initial"].values(),
            },
        }
        if hide_errors:
            for key in ("kwargs", "ratio_kwargs"):
                if key in plot_cfg:
                    plot_cfg[key]["yerr"] = None

    # setup style config
    default_style_config = prepare_style_config(
        config_inst, category_inst, variable_inst, density, shape_norm, yscale,
    )
    # plot-function specific changes
    default_style_config["rax_cfg"]["ylim"] = (0., 1.1)
    default_style_config["rax_cfg"]["ylabel"] = "Step / Initial"

    style_config = law.util.merge_dicts(default_style_config, style_config, deep=True)
    if shape_norm:
        style_config["ax_cfg"]["ylabel"] = r"$\Delta N/N$"

    return plot_all(plot_config, style_config, **kwargs)


def plot_shifted_variable(
    hists: OrderedDict,
    config_inst: od.Config,
    category_inst: od.Category,
    variable_insts: list[od.Variable],
    style_config: dict | None = None,
    density: bool | None = False,
    shape_norm: bool = False,
    yscale: str | None = None,
    hide_errors: bool | None = None,
    legend_title: str | None = None,
    process_settings: dict | None = None,
    variable_settings: dict | None = None,
    **kwargs,
) -> plt.Figure:
    """
    TODO.
    """
    variable_inst = variable_insts[0]
    hists = apply_variable_settings(hists, variable_insts, variable_settings)
    hists = apply_process_settings(hists, process_settings)
    hists = apply_density_to_hists(hists, density)

    # create the sum of histograms over all processes
    h_sum = sum(list(hists.values())[1:], list(hists.values())[0].copy())

    # setup plotting configs
    plot_config = {}
    colors = {
        "nominal": "black",
        "up": "red",
        "down": "blue",
    }
    for i, shift_id in enumerate(h_sum.axes["shift"]):
        shift_inst = config_inst.get_shift(shift_id)

        h = h_sum[{"shift": hist.loc(shift_id)}]
        # assuming `nominal` always has shift id 0
        ratio_norm = h_sum[{"shift": hist.loc(0)}].values()

        diff = sum(h.values()) / sum(ratio_norm) - 1
        label = shift_inst.label
        if not shift_inst.is_nominal:
            label += " ({0:+.2f}%)".format(diff * 100)

        plot_config[shift_inst.name] = plot_cfg = {
            "method": "draw_hist",
            "hist": h,
            "kwargs": {
                "norm": sum(h.values()) if shape_norm else 1,
                "label": label,
                "color": colors[shift_inst.direction],
            },
            "ratio_kwargs": {
                "norm": ratio_norm,
                "color": colors[shift_inst.direction],
            },
        }
        if hide_errors:
            for key in ("kwargs", "ratio_kwargs"):
                if key in plot_cfg:
                    plot_cfg[key]["yerr"] = None

    # legend title setting
    if not legend_title and len(hists) == 1:
        # use process label as default if 1 process
        process_inst = list(hists.keys())[0]
        legend_title = process_inst.label

    if not yscale:
        yscale = "log" if variable_inst.log_y else "linear"

    default_style_config = prepare_style_config(
        config_inst, category_inst, variable_inst, density, shape_norm, yscale,
    )
    default_style_config["rax_cfg"]["ylim"] = (0.25, 1.75)
    default_style_config["rax_cfg"]["ylabel"] = "Ratio"
    if legend_title:
        default_style_config["legend_cfg"]["title"] = legend_title

    style_config = law.util.merge_dicts(default_style_config, style_config, deep=True)
    if shape_norm:
        style_config["ax_cfg"]["ylabel"] = r"$\Delta N/N$"

    return plot_all(plot_config, style_config, **kwargs)


def plot_cutflow(
    hists: OrderedDict,
    config_inst: od.Config,
    category_inst: od.Category,
    style_config: dict | None = None,
    density: bool | None = False,
    shape_norm: bool = False,
    yscale: str | None = None,
    process_settings: dict | None = None,
    **kwargs,
) -> plt.Figure:
    """
    TODO.
    """
    remove_residual_axis(hists, "shift")

    hists = apply_process_settings(hists, process_settings)
    hists = apply_density_to_hists(hists, density)
    hists = hists_merge_cutflow_steps(hists)

    # setup plotting config
    plot_config = prepare_stack_plot_config(hists, shape_norm=shape_norm, **kwargs)

    if shape_norm:
        # switch normalization to normalizing to `initial step` bin
        for key in list(plot_config):
            item = plot_config[key]
            h_key = item["hist"]
            if isinstance(h_key, Iterable):
                norm = sum(h[{"step": "Initial"}].value for h in h_key)
            else:
                norm = h_key[{"step": "Initial"}].value
            item["kwargs"]["norm"] = norm

    # update xticklabels based on config
    xticklabels = []
    selector_step_labels = config_inst.x("selector_step_labels", {})

    selector_steps = list(hists[list(hists.keys())[0]].axes["step"])
    for step in selector_steps:
        xticklabels.append(selector_step_labels.get(step, step))

    # setup style config
    if not yscale:
        yscale = "linear"

    # build the label from category
    cat_label = join_labels(category_inst.label)

    default_style_config = {
        "ax_cfg": {
            "ylabel": "Selection efficiency" if shape_norm else "Selection yield",
            "xlabel": "Selection step",
            "xticklabels": xticklabels,
            "yscale": yscale,
        },
        "legend_cfg": {
            "loc": "upper right",
        },
        "annotate_cfg": {"text": cat_label or ""},
        "cms_label_cfg": {
            "lumi": round(0.001 * config_inst.x.luminosity.get("nominal"), 2),  # /pb -> /fb
            "com": config_inst.campaign.ecm,
        },
    }
    style_config = law.util.merge_dicts(default_style_config, style_config, deep=True)

    # ratio plot not used here; set `skip_ratio` to True
    kwargs["skip_ratio"] = True

    fig, (ax,) = plot_all(plot_config, style_config, **kwargs)

    ax.set_xticklabels(xticklabels, rotation=45, ha="right")

    return fig, (ax,)


def plot_profile(
    hists: OrderedDict[od.Process, hist.Hist],
    config_inst: od.Config,
    category_inst: od.Category,
    variable_insts: list[od.Variable],
    style_config: dict | None = None,
    density: bool | None = False,
    yscale: str | None = "",
    hide_errors: bool | None = None,
    process_settings: dict | None = None,
    variable_settings: dict | None = None,
    skip_base_distribution: bool = False,
    base_distribution_yscale: str = "linear",
    skip_variations: bool = False,
    **kwargs,
) -> plt.Figure:
    """
    Takes 2-dimensional histograms as an input and profiles over the second axis.

    This task adds two custom parameters, *skip_base_distribution* and *base_distribution_yscale*,
    that can be selected on command-line via the --general-settings parameter

    Exemplary task call:

    .. code-block:: bash

        law run cf.PlotVariables1D --version prod1 --processes st_tchannel_t \
            --variables jet1_pt-jet2_pt \
            --plot-function columnflow.plotting.plot_functions_1d.plot_profile

    :param skip_base_distribution: whether to skip adding distributions of the non-profiled histogram to the plot
    :param base_distribution_yscale: yscale of the base distributions
    :param skip_variations: whether to skip adding the up and down variation of the profile plot
    """
    if len(variable_insts) != 2:
        raise Exception("The plot_profile function can only be used for 2-dimensional input histograms.")

    # remove shift axis from histograms
    remove_residual_axis(hists, "shift")

    hists = apply_variable_settings(hists, variable_insts, variable_settings)
    hists = apply_process_settings(hists, process_settings)
    hists = apply_density_to_hists(hists, density)

    # process histograms to profiled and reduced histograms
    profiled_hists, reduced_hists = OrderedDict(), OrderedDict()
    for process_inst, h_in in hists.items():
        # always set "unstack" to True since we cannot stack profiled histograms
        # NOTE: to add multiple processes into one profile, you can define a new process
        process_inst.unstack = True

        profiled_hists[process_inst] = get_profile_variations(h_in, axis=1)
        reduced_hists[process_inst] = h_in[{h_in.axes[1].name: sum}]

    # setup plot config
    plot_config = OrderedDict()
    default_colors = plt.rcParams["axes.prop_cycle"].by_key()["color"]

    for proc_inst, h in profiled_hists.items():
        # set the default process color via the default matplotlib colors for consistency
        proc_inst.color = proc_inst.color or default_colors.pop(0)

        # add profiles to plot config
        plot_config[f"profile_{proc_inst.name}"] = plot_cfg = {
            "method": "draw_profile",
            "hist": h["nominal"],
            "kwargs": {
                "label": proc_inst.label,
                "color": proc_inst.color,
                "histtype": "step",
            },
        }

        if not skip_variations:
            for variation in ("up", "down"):
                plot_config[f"profile_{proc_inst.name}_{variation}"] = {
                    "method": "draw_profile",
                    "hist": h[variation],
                    "kwargs": {
                        "color": proc_inst.color,
                        "histtype": "step",
                        "linestyle": "dashed",
                        "yerr": None,  # always disable yerr
                    },
                }

        if hide_errors:
            for key in ("kwargs", "ratio_kwargs"):
                if key in plot_cfg:
                    plot_cfg[key]["yerr"] = None

    default_style_config = prepare_style_config(
        config_inst, category_inst, variable_insts[0], density=density, yscale=yscale,
    )

    default_style_config["ax_cfg"]["ylabel"] = f"profiled {variable_insts[1].x_title}"
    style_config = law.util.merge_dicts(default_style_config, style_config, deep=True)

    # ratio plot not used here; set `skip_ratio` to True
    kwargs["skip_ratio"] = True

    # create the default plot
    fig, (ax,) = plot_all(plot_config, style_config, **kwargs)

    # add base distributions only if requested
    if skip_base_distribution:
        return fig, (ax,)

    # add secondary axis for the background distribution
    ax1 = ax.twinx()

    for proc_inst, h in reduced_hists.items():
        h = h / sum(h.values())
        plot_kwargs = {
            "ax": ax1,
            "color": proc_inst.color,
            "histtype": "fill",
            "alpha": 0.25,
        }
        h.plot1d(**plot_kwargs)

    log_y = base_distribution_yscale == "log"
    ax1_ymin = ax1.get_ylim()[1] / 10**kwargs.get("magnitudes", 4) if log_y else 0.0000001
    ax1_ymax = get_position(
        ax1_ymin,
        ax1.get_ylim()[1],
        factor=1 / (1 - kwargs.get("whitespace_fraction", 0.3)),
        logscale=log_y,
    )
    ax1.set(
        ylim=(ax1_ymin, ax1_ymax),
        ylabel=r"$\Delta N/N$",
        yscale=base_distribution_yscale,
    )

    plt.tight_layout()

    return fig, (ax, ax1)<|MERGE_RESOLUTION|>--- conflicted
+++ resolved
@@ -52,14 +52,10 @@
     **kwargs,
 ) -> plt.Figure:
     """
-<<<<<<< HEAD
     Plots histograms for multiple processes, ordering them by a custom order:
     the process with the highest number of events first, followed by the others,
     and the process with the second highest number of events last.
     Handles cases with only one or two processes.
-=======
-    TODO: misleading function name, it should somehow contain "stack" and not "per_proceess"
->>>>>>> da70a688
     """
     remove_residual_axis(hists, "shift")
 
@@ -102,15 +98,11 @@
     sorted_hists = apply_process_settings(sorted_hists, process_settings)
     sorted_hists = apply_density_to_hists(sorted_hists, density)
 
-<<<<<<< HEAD
     plot_config = prepare_plot_config(
         sorted_hists,
         shape_norm=shape_norm,
         hide_errors=hide_errors,
     )
-=======
-    plot_config = prepare_stack_plot_config(hists, shape_norm=shape_norm, **kwargs)
->>>>>>> da70a688
 
     if 'data' not in plot_config:
 
