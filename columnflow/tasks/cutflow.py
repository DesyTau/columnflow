--- conflicted
+++ resolved
@@ -199,18 +199,16 @@
     # default upstream dependency task classes
     dep_CreateCutflowHistograms = CreateCutflowHistograms
 
-<<<<<<< HEAD
-    def store_parts(self):
-        parts = super().store_parts()
-        parts.insert_before("version", "plot", f"datasets_{self.datasets_repr}")
-        return parts
-=======
     @classmethod
     def get_allowed_shifts(cls, config_inst, params):
         shifts = super().get_allowed_shifts(config_inst, params)
         shifts |= cls.dep_CreateCutflowHistograms.get_allowed_shifts(config_inst, params)
         return shifts
->>>>>>> b68443ce
+
+    def store_parts(self):
+        parts = super().store_parts()
+        parts.insert_before("version", "plot", f"datasets_{self.datasets_repr}")
+        return parts
 
     def create_branch_map(self):
         # one category per branch
