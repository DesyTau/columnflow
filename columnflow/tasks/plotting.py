# coding: utf-8

"""
Tasks to plot different types of histograms.
"""

from collections import OrderedDict
from abc import abstractmethod

import law
import luigi
import order as od

from columnflow.tasks.framework.base import Requirements, ShiftTask
from columnflow.tasks.framework.mixins import (
    CalibratorsMixin, SelectorStepsMixin, ProducersMixin, MLModelsMixin, WeightProducerMixin,
    CategoriesMixin, ShiftSourcesMixin, HistHookMixin,
)
from columnflow.tasks.framework.plotting import (
    PlotBase, PlotBase1D, PlotBase2D, ProcessPlotSettingMixin, VariablePlotSettingMixin,
)
from columnflow.tasks.framework.decorators import view_output_plots
from columnflow.tasks.framework.remote import RemoteWorkflow
from columnflow.tasks.histograms import MergeHistograms, MergeShiftedHistograms
from columnflow.util import DotDict, dev_sandbox, dict_add_strict


class PlotVariablesBase(
    HistHookMixin,
    VariablePlotSettingMixin,
    ProcessPlotSettingMixin,
    CategoriesMixin,
    MLModelsMixin,
    WeightProducerMixin,
    ProducersMixin,
    SelectorStepsMixin,
    CalibratorsMixin,
    law.LocalWorkflow,
    RemoteWorkflow,
):
    sandbox = dev_sandbox(law.config.get("analysis", "default_columnar_sandbox"))

    exclude_index = True

    # upstream requirements
    reqs = Requirements(
        RemoteWorkflow.reqs,
        MergeHistograms=MergeHistograms,
    )

    def store_parts(self):
        parts = super().store_parts()
        parts.insert_before("version", "datasets", f"datasets_{self.datasets_repr}")
        return parts

    def create_branch_map(self):
        return [
            DotDict({"category": cat_name, "variable": var_name})
            for cat_name in sorted(self.categories)
            for var_name in sorted(self.variables)
        ]

    def workflow_requires(self):
        reqs = super().workflow_requires()

        reqs["merged_hists"] = self.requires_from_branch()

        return reqs

    @abstractmethod
    def get_plot_shifts(self):
        return

    @law.decorator.log
    @view_output_plots
    def run(self):
        import hist

        # get the shifts to extract and plot
        plot_shifts = law.util.make_list(self.get_plot_shifts())

        # copy process instances once so that their auxiliary data fields can be used as a storage
        # for process-specific plot parameters later on in plot scripts without affecting the
        # original instances
        fake_root = od.Process(
            name=f"{hex(id(object()))[2:]}",
            id="+",
            processes=list(map(self.config_inst.get_process, self.processes)),
        ).copy()
        process_insts = list(fake_root.processes)
        fake_root.processes.clear()

        # prepare other config objects
        variable_tuple = self.variable_tuples[self.branch_data.variable]
        variable_insts = [
            self.config_inst.get_variable(var_name)
            for var_name in variable_tuple
        ]
        category_inst = self.config_inst.get_category(self.branch_data.category)
        leaf_category_insts = category_inst.get_leaf_categories() or [category_inst]
        sub_process_insts = {
            process_inst: [sub for sub, _, _ in process_inst.walk_processes(include_self=True)]
            for process_inst in process_insts
        }

        # histogram data per process copy
        hists = {}

        with self.publish_step(f"plotting {self.branch_data.variable} in {category_inst.name}"):
            for dataset, inp in self.input().items():
                dataset_inst = self.config_inst.get_dataset(dataset)
                h_in = inp["collection"][0]["hists"].targets[self.branch_data.variable].load(formatter="pickle")

                # loop and extract one histogram per process
                for process_inst in process_insts:
                    # skip when the dataset is already known to not contain any sub process
                    if not any(
                        dataset_inst.has_process(sub_process_inst.name)
                        for sub_process_inst in sub_process_insts[process_inst]
                    ):
                        continue

                    # select processes and reduce axis
                    h = h_in.copy()
                    h = h[{
                        "process": [
                            hist.loc(p.id)
                            for p in sub_process_insts[process_inst]
                            if p.id in h.axes["process"]
                        ],
                    }]
                    h = h[{"process": sum}]

                    # add the histogram
                    if process_inst in hists:
                        hists[process_inst] += h
                    else:
                        hists[process_inst] = h

            # there should be hists to plot
            if not hists:
                raise Exception(
                    "no histograms found to plot; possible reasons:\n"
                    "  - requested variable requires columns that were missing during histogramming\n"
                    "  - selected --processes did not match any value on the process axis of the input histogram",
                )

            # update histograms using custom hooks
            hists = self.invoke_hist_hooks(hists)

            # add new processes to the end of the list
            for process_inst in hists:
                if process_inst not in process_insts:
                    process_insts.append(process_inst)

            # axis selections and reductions, including sorting by process order
            _hists = OrderedDict()
            for process_inst in sorted(hists, key=process_insts.index):
                h = hists[process_inst]
                # selections
                h = h[{
                    "category": [
                        hist.loc(c.id)
                        for c in leaf_category_insts
                        if c.id in h.axes["category"]
                    ],
                    "shift": [
                        hist.loc(s.id)
                        for s in plot_shifts
                        if s.id in h.axes["shift"]
                    ],
                }]
                # reductions
                h = h[{"category": sum}]
                # store
                _hists[process_inst] = h
            hists = _hists

            # call the plot function
            fig, _ = self.call_plot_func(
                self.plot_function,
                hists=hists,
                config_inst=self.config_inst,
                category_inst=category_inst.copy_shallow(),
                variable_insts=[var_inst.copy_shallow() for var_inst in variable_insts],
                **self.get_plot_parameters(),
            )

            # save the plot
            for outp in self.output()["plots"]:
                outp.dump(fig, formatter="mpl")


class PlotVariablesBaseSingleShift(
    PlotVariablesBase,
    ShiftTask,
):
    exclude_index = True

    # upstream requirements
    reqs = Requirements(
        PlotVariablesBase.reqs,
        MergeHistograms=MergeHistograms,
    )

    def create_branch_map(self):
        return [
            DotDict({"category": cat_name, "variable": var_name})
            for var_name in sorted(self.variables)
            for cat_name in sorted(self.categories)
        ]

    def workflow_requires(self):
        reqs = super().workflow_requires()
<<<<<<< HEAD

        # no need to require merged histograms since each branch already requires them as a workflow
        # if self.workflow == "local":
        #     reqs.pop("merged_hists", None)

=======
>>>>>>> 81c15dbd
        return reqs

    def requires(self):
        return {
            d: self.reqs.MergeHistograms.req(
                self,
                dataset=d,
                branch=-1,
                _exclude={"branches"},
                _prefer_cli={"variables"},
            )
            for d in self.datasets
        }

    def plot_parts(self) -> law.util.InsertableDict:
        parts = super().plot_parts()

        parts["processes"] = f"proc_{self.processes_repr}"
        parts["category"] = f"cat_{self.branch_data.category}"
        parts["variable"] = f"var_{self.branch_data.variable}"

        hooks_repr = self.hist_hooks_repr
        if hooks_repr:
            parts["hook"] = f"hooks_{hooks_repr}"

        return parts

    def output(self):
        return {
            "plots": [self.target(name) for name in self.get_plot_names("plot")],
        }

    def store_parts(self):
        parts = super().store_parts()
        if "shift" in parts:
            parts.insert_before("datasets", "shift", parts.pop("shift"))
        return parts

    def get_plot_shifts(self):
        return [self.global_shift_inst]


class PlotVariables1D(
    PlotVariablesBaseSingleShift,
    PlotBase1D,
):
    plot_function = PlotBase.plot_function.copy(
        default="columnflow.plotting.plot_functions_1d.plot_variable_per_process",
        add_default_to_description=True,
    )


class PlotVariables2D(
    PlotVariablesBaseSingleShift,
    PlotBase2D,
):
    plot_function = PlotBase.plot_function.copy(
        default="columnflow.plotting.plot_functions_2d.plot_2d",
        add_default_to_description=True,
    )


class PlotVariablesPerProcess2D(
    law.WrapperTask,
    PlotVariables2D,
):
    # force this one to be a local workflow
    workflow = "local"

    def requires(self):
        return {
            process: PlotVariables2D.req(self, processes=(process,))
            for process in self.processes
        }


class PlotVariablesBaseMultiShifts(
    PlotVariablesBase,
    ShiftSourcesMixin,
):
    legend_title = luigi.Parameter(
        default=law.NO_STR,
        significant=False,
        description="sets the title of the legend; when empty and only one process is present in "
        "the plot, the process_inst label is used; empty default",
    )

    exclude_index = True

    # upstream requirements
    reqs = Requirements(
        PlotVariablesBase.reqs,
        MergeShiftedHistograms=MergeShiftedHistograms,
    )

    def create_branch_map(self):
        return [
            DotDict({"category": cat_name, "variable": var_name, "shift_source": source})
            for var_name in sorted(self.variables)
            for cat_name in sorted(self.categories)
            for source in sorted(self.shift_sources)
        ]

    def workflow_requires(self):
        reqs = super().workflow_requires()
        return reqs

    def requires(self):
        return {
            d: self.reqs.MergeShiftedHistograms.req(
                self,
                dataset=d,
                branch=-1,
                _exclude={"branches"},
                _prefer_cli={"variables"},
            )
            for d in self.datasets
        }

    def plot_parts(self) -> law.util.InsertableDict:
        parts = super().plot_parts()

        parts["processes"] = f"proc_{self.processes_repr}"
        parts["shift_source"] = f"unc_{self.branch_data.shift_source}"
        parts["category"] = f"cat_{self.branch_data.category}"
        parts["variable"] = f"var_{self.branch_data.variable}"

        hooks_repr = self.hist_hooks_repr
        if hooks_repr:
            parts["hook"] = f"hooks_{hooks_repr}"

        return parts

    def output(self):
        return {
            "plots": [self.target(name) for name in self.get_plot_names("plot")],
        }

    def store_parts(self):
        parts = super().store_parts()
        parts.insert_before("datasets", "shifts", f"shifts_{self.shift_sources_repr}")
        return parts

    def get_plot_shifts(self):
        return [
            self.config_inst.get_shift(s) for s in [
                "nominal",
                f"{self.branch_data.shift_source}_up",
                f"{self.branch_data.shift_source}_down",
            ]
        ]

    def get_plot_parameters(self):
        # convert parameters to usable values during plotting
        params = super().get_plot_parameters()
        dict_add_strict(params, "legend_title", None if self.legend_title == law.NO_STR else self.legend_title)
        return params


class PlotShiftedVariables1D(
    PlotBase1D,
    PlotVariablesBaseMultiShifts,
):
    plot_function = PlotBase.plot_function.copy(
        default="columnflow.plotting.plot_functions_1d.plot_shifted_variable",
        add_default_to_description=True,
    )


class PlotShiftedVariablesPerProcess1D(law.WrapperTask):

    # upstream requirements
    reqs = Requirements(
        PlotShiftedVariables1D.reqs,
        PlotShiftedVariables1D=PlotShiftedVariables1D,
    )

    def requires(self):
        return {
            process: self.reqs.PlotShiftedVariables1D.req(self, processes=(process,))
            for process in self.processes
        }<|MERGE_RESOLUTION|>--- conflicted
+++ resolved
@@ -212,14 +212,11 @@
 
     def workflow_requires(self):
         reqs = super().workflow_requires()
-<<<<<<< HEAD
 
         # no need to require merged histograms since each branch already requires them as a workflow
         # if self.workflow == "local":
         #     reqs.pop("merged_hists", None)
 
-=======
->>>>>>> 81c15dbd
         return reqs
 
     def requires(self):
