# coding: utf-8

"""
Selection modules for jets.
"""

from __future__ import annotations

import law
import math

from columnflow.selection import Selector, SelectionResult, selector
from columnflow.util import maybe_import, InsertableDict
from columnflow.columnar_util import set_ak_column, flat_np_view, optional_column as optional

np = maybe_import("numpy")
ak = maybe_import("awkward")


logger = law.logger.get_logger(__name__)


@selector(
    uses={
<<<<<<< HEAD
        "Jet.{pt,eta,phi,mass,jetId,chEmEF}", 
=======
        "Jet.{pt,eta,phi,mass,jetId,chEmEF}", optional("Jet.puId"),
>>>>>>> da70a688
        "Muon.{pt,eta,phi,mass,isPFcand}",
    },
    produces={"Jet.veto_map_mask"},
    get_veto_map_file=(lambda self, external_files: external_files.jet_veto_map),
)
def jet_veto_map(
    self: Selector,
    events: ak.Array,
    **kwargs,
) -> tuple[ak.Array, SelectionResult]:
    """
    Selector that applies the Jet Veto Map to the jets and stores the result as a new column ``Jet.veto_maps``.
    Additionally, the ``jet_veto_map`` step is added to the SelectionResult that masks events containing
    jets from the veto map, which is the recommended way to use the veto map.
    For users that only want to remove the jets from the veto map, the ``veto_map_jets`` object
    is added to the SelectionResult.

    Requires an external file in the config
    under ``jet_veto_map``:

    .. code-block:: python

        cfg.x.external_files = DotDict.wrap({
            "jet_veto_map": ("/afs/cern.ch/user/m/mfrahm/public/mirrors/jsonpog-integration-a332cfa/POG/JME/2022_Summer22EE/jetvetomaps.json.gz", "v1"),  # noqa
        })

    *get_veto_map_file* can be adapted in a subclass in case it is stored differently in the external files.

    documentation: https://cms-jerc.web.cern.ch/Recommendations/#jet-veto-maps
    """
    jet = events.Jet
    muon = events.Muon[events.Muon.isPFcand]

    # loose jet selection
    jet_mask = (
        (jet.pt > 15) &
        (jet.jetId >= 2) &  # tight id 
        (jet.chEmEF < 0.9) &
        ak.all(events.Jet.metric_table(muon) >= 0.2, axis=2)
    )

    # apply loose Jet puId in Run 2 to jets with pt below 50 GeV
    if self.config_inst.campaign.x.run == 2:
        jet_pu_mask = (events.Jet.puId >= 4) | (events.Jet.pt >= 50)
        jet_mask = jet_mask & jet_pu_mask

    jet_phi = jet.phi
    jet_eta = jet.eta

    # for some reason, math.pi is not included in the ranges, so we need to subtract a small number
    pi = math.pi - 1e-10

    # values outside [-pi, pi] are not included, so we need to clip the phi values
    phi_outside_range = abs(jet.phi) > pi
    if ak.any(phi_outside_range):
        # warn in severe cases
        if ak.any(severe := abs(jet_phi[phi_outside_range]) >= 3.15):
            logger.warning(
                f"found {ak.sum(severe)} jet(s) across {ak.sum(ak.any(severe, axis=1))} event(s) "
                "with phi values outside [-pi, pi] that will be clipped",
            )
        jet_phi = ak.where(
            np.abs(jet.phi) > pi,
            jet.phi - 2 * pi * np.sign(jet.phi),
            jet.phi,
        )

    # values outside [-5.19, 5.19] are not included, so we need to clip the eta values
    eta_outside_range = np.abs(jet.eta) > 5.19
    if ak.any(eta_outside_range):
        jet_eta = ak.where(
            np.abs(jet.eta) > 5.19,
            5.19 * np.sign(jet.eta),
            jet.eta,
        )
        logger.warning(
            f"Jet eta values {jet.eta[eta_outside_range][ak.any(eta_outside_range, axis=1)]} outside [-5.19, 5.19] "
            f"({ak.sum(eta_outside_range)} in total) "
            f"detected and set to {jet_eta[eta_outside_range][ak.any(eta_outside_range, axis=1)]}",
        )

    # evalute the veto map only for selected jets
    variable_map = {
        "type": self.veto_map_name,
        "eta": jet_eta[jet_mask],
        "phi": jet_phi[jet_mask],
    }
    inputs = [variable_map[inp.name] for inp in self.veto_map.inputs]
    # the map value is 0.0 for good jets, so define a mask that is True when a jet is vetoed
    veto_mask_sel = self.veto_map(*inputs) != 0

    # optionally fold with negated mask
    if self.negated_veto_map_name:
        variable_map["type"] = self.negated_veto_map_name
        inputs = [variable_map[inp.name] for inp in self.veto_map.inputs]
        veto_mask_sel = veto_mask_sel & ~(self.veto_map(*inputs) != 0)

    # insert back into full jet mask in-place
    flat_jet_mask = flat_np_view(jet_mask)
    flat_jet_mask[flat_jet_mask] = ak.flatten(veto_mask_sel)

    # store the per-jet veto mask for further processing
    # note: to be consistent with conventions, the exported values should be True for passing jets
    events = set_ak_column(events, "Jet.veto_map_mask", ~jet_mask)

    # create the selection result, letting events pass if no jets are vetoed
    results = SelectionResult(
        steps={"jet_veto_map": ~ak.any(jet_mask, axis=1)},
    )

    return events, results


@jet_veto_map.requires
def jet_veto_map_requires(self: Selector, reqs: dict) -> None:
    if "external_files" in reqs:
        return

    from columnflow.tasks.external import BundleExternalFiles
    reqs["external_files"] = BundleExternalFiles.req(self.task)


@jet_veto_map.setup
def jet_veto_map_setup(
    self: Selector,
    reqs: dict,
    inputs: dict,
    reader_targets: InsertableDict,
) -> None:
    bundle = reqs["external_files"]

    # create the corrector
    import correctionlib
    correctionlib.highlevel.Correction.__call__ = correctionlib.highlevel.Correction.evaluate
    correction_set = correctionlib.CorrectionSet.from_string(
        self.get_veto_map_file(bundle.files).load(formatter="gzip").decode("utf-8"),
    )
    keys = list(correction_set.keys())
    if len(keys) != 1:
        raise ValueError(f"Expected exactly one correction in the file, got {len(keys)}")
    self.veto_map = correction_set[keys[0]]

    # name of the veto map
    self.veto_map_name = "jetvetomap"

    # for the 2023 postBPix campaign, the additional negated bpix mask must be applied on top
    # see https://cms-jerc.web.cern.ch/Recommendations/#jet-veto-maps
    self.negated_veto_map_name = ""
    if (
        self.config_inst.campaign.x.year == 2023 and
        self.config_inst.campaign.x.postfix.lower() == "bpix"
    ):
        self.negated_veto_map_name = f"{self.veto_map_name}_bpix"<|MERGE_RESOLUTION|>--- conflicted
+++ resolved
@@ -22,11 +22,7 @@
 
 @selector(
     uses={
-<<<<<<< HEAD
-        "Jet.{pt,eta,phi,mass,jetId,chEmEF}", 
-=======
         "Jet.{pt,eta,phi,mass,jetId,chEmEF}", optional("Jet.puId"),
->>>>>>> da70a688
         "Muon.{pt,eta,phi,mass,isPFcand}",
     },
     produces={"Jet.veto_map_mask"},
